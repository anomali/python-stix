# Copyright (c) 2015, The MITRE Corporation. All rights reserved.
# See LICENSE.txt for complete terms.

<<<<<<< HEAD
import mixbox.namespaces

Namespace = mixbox.namespaces.Namespace

NS_CAMPAIGN_OBJECT = Namespace("http://stix.mitre.org/Campaign-1", "campaign", "http://stix.mitre.org/XMLSchema/campaign/1.2/campaign.xsd")
NS_CAPEC_OBJECT = Namespace("http://capec.mitre.org/capec-2", "capec", "")
NS_CIQIDENTITY_OBJECT = Namespace("http://stix.mitre.org/extensions/Identity#CIQIdentity3.0-1", "ciqIdentity", "http://stix.mitre.org/XMLSchema/extensions/identity/ciq_3.0/1.2/ciq_3.0_identity.xsd")
NS_COA_OBJECT = Namespace("http://stix.mitre.org/CourseOfAction-1", "coa", "http://stix.mitre.org/XMLSchema/course_of_action/1.2/course_of_action.xsd")
NS_CVRF_OBJECT = Namespace("http://www.icasi.org/CVRF/schema/cvrf/1.1", "cvrf", "")
NS_ET_OBJECT = Namespace("http://stix.mitre.org/ExploitTarget-1", "et", "http://stix.mitre.org/XMLSchema/exploit_target/1.2/exploit_target.xsd")
NS_GENERICSTRUCTUREDCOA_OBJECT = Namespace("http://stix.mitre.org/extensions/StructuredCOA#Generic-1", "genericStructuredCOA", "http://stix.mitre.org/XMLSchema/extensions/structured_coa/generic/1.2/generic_structured_coa.xsd")
NS_GENERICTM_OBJECT = Namespace("http://stix.mitre.org/extensions/TestMechanism#Generic-1", "genericTM", "http://stix.mitre.org/XMLSchema/extensions/test_mechanism/generic/1.2/generic_test_mechanism.xsd")
NS_INCIDENT_OBJECT = Namespace("http://stix.mitre.org/Incident-1", "incident", "http://stix.mitre.org/XMLSchema/incident/1.2/incident.xsd")
NS_INDICATOR_OBJECT = Namespace("http://stix.mitre.org/Indicator-2", "indicator", "http://stix.mitre.org/XMLSchema/indicator/2.2/indicator.xsd")
NS_IOC_OBJECT = Namespace("http://schemas.mandiant.com/2010/ioc", "ioc", "")
NS_IOCTR_OBJECT = Namespace("http://schemas.mandiant.com/2010/ioc/TR/", "ioc-tr", "")
NS_MARKING_OBJECT = Namespace("http://data-marking.mitre.org/Marking-1", "marking", "http://stix.mitre.org/XMLSchema/data_marking/1.2/data_marking.xsd")
NS_OVALDEF_OBJECT = Namespace("http://oval.mitre.org/XMLSchema/oval-definitions-5", "oval-def", "")
NS_OVALVAR_OBJECT = Namespace("http://oval.mitre.org/XMLSchema/oval-variables-5", "oval-var", "")
NS_REPORT_OBJECT = Namespace("http://stix.mitre.org/Report-1", "report", "http://stix.mitre.org/XMLSchema/report/1.0/report.xsd")
NS_SIMPLEMARKING_OBJECT = Namespace("http://data-marking.mitre.org/extensions/MarkingStructure#Simple-1", "simpleMarking", "http://stix.mitre.org/XMLSchema/extensions/marking/simple/1.2/simple_marking.xsd")
NS_SNORTTM_OBJECT = Namespace("http://stix.mitre.org/extensions/TestMechanism#Snort-1", "snortTM", "http://stix.mitre.org/XMLSchema/extensions/test_mechanism/snort/1.2/snort_test_mechanism.xsd")
NS_STIX_OBJECT = Namespace("http://stix.mitre.org/stix-1", "stix", "http://stix.mitre.org/XMLSchema/core/1.2/stix_core.xsd")
NS_STIXCAPEC_OBJECT = Namespace("http://stix.mitre.org/extensions/AP#CAPEC2.7-1", "stix-capec", "http://stix.mitre.org/XMLSchema/extensions/attack_pattern/capec_2.7/1.1/capec_2.7_attack_pattern.xsd")
NS_STIXCIQADDRESS_OBJECT = Namespace("http://stix.mitre.org/extensions/Address#CIQAddress3.0-1", "stix-ciqaddress", "http://stix.mitre.org/XMLSchema/extensions/address/ciq_3.0/1.2/ciq_3.0_address.xsd")
NS_STIXCVRF_OBJECT = Namespace("http://stix.mitre.org/extensions/Vulnerability#CVRF-1", "stix-cvrf", "http://stix.mitre.org/XMLSchema/extensions/vulnerability/cvrf_1.1/1.2/cvrf_1.1_vulnerability.xsd")
NS_STIXMAEC_OBJECT = Namespace("http://stix.mitre.org/extensions/Malware#MAEC4.1-1", "stix-maec", "http://stix.mitre.org/XMLSchema/extensions/malware/maec_4.1/1.1/maec_4.1_malware.xsd")
NS_STIXOPENIOC_OBJECT = Namespace("http://stix.mitre.org/extensions/TestMechanism#OpenIOC2010-1", "stix-openioc", "http://stix.mitre.org/XMLSchema/extensions/test_mechanism/open_ioc_2010/1.2/open_ioc_2010_test_mechanism.xsd")
NS_STIXOVAL_OBJECT = Namespace("http://stix.mitre.org/extensions/TestMechanism#OVAL5.10-1", "stix-oval", "http://stix.mitre.org/XMLSchema/extensions/test_mechanism/oval_5.10/1.2/oval_5.10_test_mechanism.xsd")
NS_STIXCOMMON_OBJECT = Namespace("http://stix.mitre.org/common-1", "stixCommon", "http://stix.mitre.org/XMLSchema/common/1.2/stix_common.xsd")
NS_STIXVOCABS_OBJECT = Namespace("http://stix.mitre.org/default_vocabularies-1", "stixVocabs", "http://stix.mitre.org/XMLSchema/default_vocabularies/1.2.0/stix_default_vocabularies.xsd")
NS_TA_OBJECT = Namespace("http://stix.mitre.org/ThreatActor-1", "ta", "http://stix.mitre.org/XMLSchema/threat_actor/1.2/threat_actor.xsd")
NS_TLPMARKING_OBJECT = Namespace("http://data-marking.mitre.org/extensions/MarkingStructure#TLP-1", "tlpMarking", "http://stix.mitre.org/XMLSchema/extensions/marking/tlp/1.2/tlp_marking.xsd")
NS_TOUMARKING_OBJECT = Namespace("http://data-marking.mitre.org/extensions/MarkingStructure#Terms_Of_Use-1", "TOUMarking", "http://stix.mitre.org/XMLSchema/extensions/marking/terms_of_use/1.1/terms_of_use_marking.xsd")
NS_TTP_OBJECT = Namespace("http://stix.mitre.org/TTP-1", "ttp", "http://stix.mitre.org/XMLSchema/ttp/1.2/ttp.xsd")
NS_XAL_OBJECT = Namespace("urn:oasis:names:tc:ciq:xal:3", "xal", "http://stix.mitre.org/XMLSchema/external/oasis_ciq_3.0/xAL.xsd")
NS_XNL_OBJECT = Namespace("urn:oasis:names:tc:ciq:xnl:3", "xnl", "http://stix.mitre.org/XMLSchema/external/oasis_ciq_3.0/xNL.xsd")
NS_XPIL_OBJECT = Namespace("urn:oasis:names:tc:ciq:xpil:3", "xpil", "http://stix.mitre.org/XMLSchema/external/oasis_ciq_3.0/xPIL.xsd")
NS_YARATM_OBJECT = Namespace("http://stix.mitre.org/extensions/TestMechanism#YARA-1", "yaraTM", "http://stix.mitre.org/XMLSchema/extensions/test_mechanism/yara/1.2/yara_test_mechanism.xsd")

STIX_NAMESPACES = mixbox.namespaces.NamespaceSet()

# Magic to automatically register all Namespaces defined in this module.
for k, v in globals().items():
    if k.startswith('NS_'):
        mixbox.namespaces.register_namespace(v)
        STIX_NAMESPACES.add_namespace(v)
=======
import collections
import itertools
import warnings

from mixbox import idgen
from mixbox.entities import Entity
from mixbox.vendor.six import iteritems, itervalues

import cybox
import cybox.core
import cybox.common
from cybox.utils.nsparser import CYBOX_NAMESPACES

# internal
import stix

# relative
from . import ignored
from .walk import iterwalk


class DuplicatePrefixError(Exception):
    def __init__(self, message, prefix, namespaces):
        super(DuplicatePrefixError, self).__init__(message)
        self.prefix = prefix
        self.namespaces = namespaces


class NamespaceInfo(object):
    # These appear in every exported document

    _BASELINE_NAMESPACES = {
        'xsi': 'http://www.w3.org/2001/XMLSchema-instance',
        'stix': 'http://stix.mitre.org/stix-1',
        'stixCommon': 'http://stix.mitre.org/common-1',
        'stixVocabs': 'http://stix.mitre.org/default_vocabularies-1',
        'cybox': 'http://cybox.mitre.org/cybox-2',
        'cyboxCommon': 'http://cybox.mitre.org/common-2',
        'cyboxVocabs': 'http://cybox.mitre.org/default_vocabularies-2'
    }

    def __init__(self):
        # Namespaces that are "collected" from the Python objects during
        # serialization. Key is the namespace alias/prefix. Value is the
        # namespace. There are many classes without a defined prefix, so
        # the ``None`` prefix is predefined as a ``set()``.
        self._collected_namespaces = {None: set()}

        # Namespaces and schemalocations that are attached to STIX/CybOX
        # entities when parsed from an external source.
        self._input_namespaces = {}
        self._input_schemalocs = {}

        # A list of classes that have been visited/seen during the namespace
        # collection process. This speeds up the collect() method.
        self._collected_classes = set()

        # Namespaces and schemalocations that will appear in the output
        # XML document.
        self.finalized_namespaces = None
        self.finalized_schemalocs = None

        # Namespace dictionary that gets passed to the bindings.
        self.binding_namespaces = None

    def update(self, ns_info):
        self._collected_namespaces.update(ns_info._collected_namespaces)  # noqa
        self._input_namespaces.update(ns_info._input_namespaces)  # noqa
        self._input_schemalocs.update(ns_info._input_schemalocs)  # noqa

    def _parse_collected_classes(self):
        collected = self._collected_classes
        entity_klasses = (stix.Entity, Entity)

        # Generator which yields all stix.Entity and mixbox.Entity subclasses
        # that were collected.
        entity_subclasses = (
            klass for klass in collected if issubclass(klass, entity_klasses)
        )

        # Local function for adding namespaces that have no defined prefix
        # mapping at the class-level. These will be resolved in the
        # self._finalize_namespaces() function.
        no_alias = self._collected_namespaces[None].add

        for klass in entity_subclasses:
            # Prevents exception being raised if/when
            # collections.MutableSequence or another base class appears in the
            # MRO.
            ns = getattr(klass, "_namespace", None)
            if not ns:
                continue

            # cybox.objects.* ObjectProperties derivations have an _XSI_NS
            # class-level attribute which holds the namespace alias to be
            # used for its namespace.
            alias = getattr(klass, "_XSI_NS", None)
            if alias:
                self._collected_namespaces[alias] = ns
                continue

            # Many stix/cybox entity classes have an _XSI_TYPE attribute that
            # contains a `prefix:namespace` formatted QNAME for the
            # associated xsi:type.
            xsi_type = getattr(klass, "_XSI_TYPE", None)
            if not xsi_type:
                no_alias(ns)
                continue

            # Attempt to split the xsi:type attribute value into the ns alias
            # and the typename.
            typeinfo = xsi_type.split(":")
            if len(typeinfo) == 2:
                self._collected_namespaces[typeinfo[0]] = ns
            else:
                no_alias(ns)

    def _fix_example_namespace(self):
        """Attempts to resolve issues where our samples use
        'http://example.com/' for our example namespace but python-stix uses
        'http://example.com' by removing the former.

        """
        example_prefix = 'example'  # Example ns prefix
        idgen_prefix = idgen.get_id_namespace_prefix()

        # If the ID namespace alias doesn't match the example alias, return.
        if idgen_prefix != example_prefix:
            return

        # If the example namespace prefix isn't in the parsed namespace
        # prefixes, return.
        if example_prefix not in self._input_namespaces:
            return

        self._input_namespaces[example_prefix] = idgen.EXAMPLE_NAMESPACE.name

    def _check_namespaces(self, ns_dict):
        """Check that all the prefixes in `ns_dict` are mapped to only
        one namespace.

        Args:
            ns_dict: A ``prefix: [namespaces]`` dictionary.

        Raises:
        `   .DuplicatePrefixError: If a prefix is mapped to more than one
                namespace.

        """
        for prefix, namespaces in iteritems(ns_dict):
            if len(namespaces) == 1:
                continue

            error = "Namespace prefix '{0}' mapped to multiple namespaces: {1}"
            error = error.format(prefix, namespaces)

            raise DuplicatePrefixError(
                message=error,
                prefix=prefix,
                namespaces=tuple(namespaces)
            )

    def _resolve_unprefixed(self, no_prefix):
        """Resolve namespace aliases for the unprefixed namespaces found on
        collected python-stix objects.

        Args:
            A collection of namespaces that were not mapped to a namespace
            prefix by a python Object.

        """
        collected_unprefixed = {}

        for ns in no_prefix:
            alias = DEFAULT_STIX_NAMESPACES[ns]
            collected_unprefixed[alias] = ns

        return collected_unprefixed

    def _finalize_namespaces(self, ns_dict=None):
        """Returns a dictionary of namespaces to be exported with an XML
        document.

        This loops over all the namespaces that were discovered and built
        during the execution of ``collect()`` and
        ``_parse_collected_classes()`` and attempts to merge them all.

        Returns:
            An ``alias: namespace`` dictionary containing all namespaces
            required to be present on an exported document.

        Raises:
            .DuplicatePrefixError: If namespace prefix was mapped to more than
                one namespace.

        """
        if not ns_dict:
            ns_dict = {}

        # Copy and flip the input dictionary from ns=>alias to alias=>ns
        user_namespaces = {}
        for ns, alias in iteritems(ns_dict):
            user_namespaces[alias] = ns

        # Our return value
        ns_dict = collections.defaultdict(set)

        # Add the ID namespaces
        id_alias = idgen.get_id_namespace_alias()
        id_ns = idgen.get_id_namespace()
        ns_dict[id_alias].add(id_ns)

        # Build namespace dictionaries from the collected Entity objects.
        collected_prefixed = dict(iteritems(self._collected_namespaces))

        # Pop the unprefixed entries.
        no_prefix = collected_prefixed.pop(None, set())

        # Resolve namespace aliases for the unprefixed namespaces.
        collected_unprefixed = self._resolve_unprefixed(no_prefix)

        # Remap the example namespace to the one expected by the APIs if the
        # sample example namespace is found.
        self._fix_example_namespace()

        # All the namespaces dictionaries we need to merge and export.
        namespace_dicts = itertools.chain(
            iteritems(self._BASELINE_NAMESPACES),
            iteritems(self._input_namespaces),
            iteritems(collected_prefixed),
            iteritems(collected_unprefixed),
            iteritems(user_namespaces)
        )

        # Build our merged namespace dictionary. It will be inspected for
        # duplicate ns prefix mappings.
        for alias, ns in namespace_dicts:
            ns_dict[alias].add(ns)

        # Check that all the prefixes are mapped to only one namespace
        self._check_namespaces(ns_dict)

        # Flatten the dictionary by popping the namespace from the namespace
        # set values in ns_dict.
        flattened = {}
        for alias, ns_set in iteritems(ns_dict):
            flattened[alias] = ns_set.pop()

        # Return the flattened dictionary
        return flattened

    def _finalize_schemalocs(self, schemaloc_dict=None):
        # If schemaloc_dict was passed in, make a copy so we don't mistakenly
        # modify the original.
        if schemaloc_dict:
            schemaloc_dict = dict(iteritems(schemaloc_dict))
        else:
            schemaloc_dict = {}

        # Get our id namespace
        id_ns = idgen.get_id_namespace()

        # Build our schemalocation dictionary!
        #
        # Initialize it from values found in the parsed, input schemalocations
        # (if there are any) and the schemaloc_dict parameter values (if there
        # are any).
        #
        # If there is a schemalocation found in both the parsed schemalocs and
        # the schema_loc dict, use the schemaloc_dict value.
        for ns, loc in iteritems(self._input_schemalocs):
            if ns in schemaloc_dict:
                continue
            schemaloc_dict[ns] = loc

        # Iterate over the finalized namespaces for a document and attempt
        # to map them to schemalocations. Warn if the namespace should have a
        # schemalocation and we can't find it anywhere.
        nsset = set(itervalues(self.finalized_namespaces))
        for ns in nsset:
            if ns in DEFAULT_STIX_SCHEMALOCATIONS:
                schemaloc_dict[ns] = DEFAULT_STIX_SCHEMALOCATIONS[ns]
            elif ns in schemaloc_dict:
                continue
            elif (ns == id_ns) or (ns in XML_NAMESPACES):
                continue
            else:
                error = "Unable to map namespace '{0}' to schemaLocation"
                warnings.warn(error.format(ns))

        return schemaloc_dict

    def _finalize_binding_namespaces(self):
        """Returns a namespace-to-prefix dictionary view of the
        finalized_namespaces (which are mapped prefix-to-namespace).

        The bindings expect an NS-to-prefix mapping, while our ns processing
        code builds dictionaries that map prefix-to-Namespace(s). Because of
        this, we need to flip our dictionaries before handing them off to the
        bindings for serialization.

        """
        if not self.finalized_namespaces:
            return {}  # TODO: Should this return the DEFAULT_STIX_NAMESPACES?

        binding_namespaces = {}
        for alias, ns in iteritems(self.finalized_namespaces):
            binding_namespaces[ns] = alias

        # Always use the default STIX prefixes for STIX namespaces.
        # This is because of xsi:type prefixes used by the STIX/CybOX user-level
        # API classes.
        binding_namespaces.update(DEFAULT_STIX_NAMESPACES)

        return binding_namespaces

    def finalize(self, ns_dict=None, schemaloc_dict=None):
        self._parse_collected_classes()
        self.finalized_namespaces = self._finalize_namespaces(ns_dict)
        self.finalized_schemalocs = self._finalize_schemalocs(schemaloc_dict)
        self.binding_namespaces = self._finalize_binding_namespaces()

    def collect(self, entity):
        # Collect all the classes we need to inspect for namespace information
        self._collected_classes.update(entity.__class__.__mro__)

        # Collect the input namespaces if this entity came from some external
        # source.
        if hasattr(entity, "__input_namespaces__"):
            self._input_namespaces.update(entity.__input_namespaces__)

        # Collect the input schemalocation information if this entity came
        # from some external source.
        if hasattr(entity, "__input_schemalocations__"):
            self._input_schemalocs.update(entity.__input_schemalocations__)


class NamespaceParser(object):
    def __init__(self):
        pass

    def get_namespaces(self, entity, ns_dict=None):
        ns_info = NamespaceInfo()

        for node in iterwalk(entity):
            ns_info.collect(node)

        ns_info.finalize(ns_dict=ns_dict)
        return ns_info.finalized_namespaces

    def get_namespace_schemalocation_dict(self, entity, ns_dict=None, schemaloc_dict=None):
        ns_info = NamespaceInfo()

        for node in iterwalk(entity):
            ns_info.collect(node)

        ns_info.finalize(ns_dict=ns_dict, schemaloc_dict=schemaloc_dict)
        return ns_info.finalized_schemalocs

    def get_xmlns_str(self, ns_dict):
        pairs = sorted(iteritems(ns_dict))
        return "\n\t".join(
            'xmlns:%s="%s"' % (alias, ns) for alias, ns in pairs
        )

    def get_schemaloc_str(self, schemaloc_dict):
        if not schemaloc_dict:
            return ""

        schemaloc_str_start = 'xsi:schemaLocation="\n\t'
        schemaloc_str_end = '"'

        pairs = sorted(iteritems(schemaloc_dict))
        schemaloc_str_content = "\n\t".join(
            "%s %s" % (ns, loc) for ns, loc in pairs
        )

        return schemaloc_str_start + schemaloc_str_content + schemaloc_str_end

    def get_namespace_def_str(self, namespaces, schemaloc_dict):
        if not any((namespaces, schemaloc_dict)):
            return ""

        parts = (
            self.get_xmlns_str(namespaces),
            self.get_schemaloc_str(schemaloc_dict)
        )

        return "\n\t".join(parts)


#: Schema locations for standard XML namespaces
XML_NAMESPACES = {
    'http://www.w3.org/2001/XMLSchema-instance': 'xsi',
    'http://www.w3.org/2001/XMLSchema': 'xs',
    'http://www.w3.org/1999/xlink': 'xlink',
    'http://www.w3.org/2000/09/xmldsig#': 'ds'
}

#: Schema locations for namespaces defined by the STIX language
STIX_NS_TO_SCHEMALOCATION = {
    'http://data-marking.mitre.org/Marking-1': 'http://stix.mitre.org/XMLSchema/data_marking/1.2/data_marking.xsd',
    'http://data-marking.mitre.org/extensions/MarkingStructure#Simple-1': 'http://stix.mitre.org/XMLSchema/extensions/marking/simple/1.2/simple_marking.xsd',
    'http://data-marking.mitre.org/extensions/MarkingStructure#TLP-1': 'http://stix.mitre.org/XMLSchema/extensions/marking/tlp/1.2/tlp_marking.xsd',
    'http://data-marking.mitre.org/extensions/MarkingStructure#Terms_Of_Use-1': 'http://stix.mitre.org/XMLSchema/extensions/marking/terms_of_use/1.1/terms_of_use_marking.xsd',
    'http://stix.mitre.org/Campaign-1': 'http://stix.mitre.org/XMLSchema/campaign/1.2/campaign.xsd',
    'http://stix.mitre.org/CourseOfAction-1': 'http://stix.mitre.org/XMLSchema/course_of_action/1.2/course_of_action.xsd',
    'http://stix.mitre.org/ExploitTarget-1': 'http://stix.mitre.org/XMLSchema/exploit_target/1.2/exploit_target.xsd',
    'http://stix.mitre.org/Incident-1': 'http://stix.mitre.org/XMLSchema/incident/1.2/incident.xsd',
    'http://stix.mitre.org/Indicator-2': 'http://stix.mitre.org/XMLSchema/indicator/2.2/indicator.xsd',
    'http://stix.mitre.org/Report-1': 'http://stix.mitre.org/XMLSchema/report/1.0/report.xsd',
    'http://stix.mitre.org/TTP-1': 'http://stix.mitre.org/XMLSchema/ttp/1.2/ttp.xsd',
    'http://stix.mitre.org/ThreatActor-1': 'http://stix.mitre.org/XMLSchema/threat_actor/1.2/threat_actor.xsd',
    'http://stix.mitre.org/common-1': 'http://stix.mitre.org/XMLSchema/common/1.2/stix_common.xsd',
    'http://stix.mitre.org/default_vocabularies-1': 'http://stix.mitre.org/XMLSchema/default_vocabularies/1.2.0/stix_default_vocabularies.xsd',
    'http://stix.mitre.org/extensions/AP#CAPEC2.7-1': 'http://stix.mitre.org/XMLSchema/extensions/attack_pattern/capec_2.7/1.1/capec_2.7_attack_pattern.xsd',
    'http://stix.mitre.org/extensions/Address#CIQAddress3.0-1': 'http://stix.mitre.org/XMLSchema/extensions/address/ciq_3.0/1.2/ciq_3.0_address.xsd',
    'http://stix.mitre.org/extensions/Identity#CIQIdentity3.0-1': 'http://stix.mitre.org/XMLSchema/extensions/identity/ciq_3.0/1.2/ciq_3.0_identity.xsd',
    'http://stix.mitre.org/extensions/Malware#MAEC4.1-1': 'http://stix.mitre.org/XMLSchema/extensions/malware/maec_4.1/1.1/maec_4.1_malware.xsd',
    'http://stix.mitre.org/extensions/StructuredCOA#Generic-1': 'http://stix.mitre.org/XMLSchema/extensions/structured_coa/generic/1.2/generic_structured_coa.xsd',
    'http://stix.mitre.org/extensions/TestMechanism#Generic-1': 'http://stix.mitre.org/XMLSchema/extensions/test_mechanism/generic/1.2/generic_test_mechanism.xsd',
    'http://stix.mitre.org/extensions/TestMechanism#OVAL5.10-1': 'http://stix.mitre.org/XMLSchema/extensions/test_mechanism/oval_5.10/1.2/oval_5.10_test_mechanism.xsd',
    'http://stix.mitre.org/extensions/TestMechanism#OpenIOC2010-1': 'http://stix.mitre.org/XMLSchema/extensions/test_mechanism/open_ioc_2010/1.2/open_ioc_2010_test_mechanism.xsd',
    'http://stix.mitre.org/extensions/TestMechanism#Snort-1': 'http://stix.mitre.org/XMLSchema/extensions/test_mechanism/snort/1.2/snort_test_mechanism.xsd',
    'http://stix.mitre.org/extensions/TestMechanism#YARA-1': 'http://stix.mitre.org/XMLSchema/extensions/test_mechanism/yara/1.2/yara_test_mechanism.xsd',
    'http://stix.mitre.org/extensions/Vulnerability#CVRF-1': 'http://stix.mitre.org/XMLSchema/extensions/vulnerability/cvrf_1.1/1.2/cvrf_1.1_vulnerability.xsd',
    'http://stix.mitre.org/stix-1': 'http://stix.mitre.org/XMLSchema/core/1.2/stix_core.xsd'
}

#: Schema locations for namespaces defined by the CybOX language
CYBOX_NS_TO_SCHEMALOCATION = dict(
    (x.name, x.schema_location) for x in CYBOX_NAMESPACES if x.schema_location
)

#: Schema locations for namespaces not defined by STIX, but hosted on the STIX website
EXT_NS_TO_SCHEMALOCATION = {
    'urn:oasis:names:tc:ciq:xal:3': 'http://stix.mitre.org/XMLSchema/external/oasis_ciq_3.0/xAL.xsd',
    'urn:oasis:names:tc:ciq:xpil:3': 'http://stix.mitre.org/XMLSchema/external/oasis_ciq_3.0/xPIL.xsd',
    'urn:oasis:names:tc:ciq:xnl:3': 'http://stix.mitre.org/XMLSchema/external/oasis_ciq_3.0/xNL.xsd'
}

#: Default namespace->alias mappings. These can be overriden by user-provided dictionaries on export.
DEFAULT_STIX_NS_TO_PREFIX = {
    'http://cybox.mitre.org/common-2': 'cyboxCommon',
    'http://cybox.mitre.org/cybox-2': 'cybox',
    'http://data-marking.mitre.org/Marking-1': 'marking',
    'http://data-marking.mitre.org/extensions/MarkingStructure#Simple-1': 'simpleMarking',
    'http://data-marking.mitre.org/extensions/MarkingStructure#TLP-1': 'tlpMarking',
    'http://data-marking.mitre.org/extensions/MarkingStructure#Terms_Of_Use-1': 'TOUMarking',
    'http://stix.mitre.org/Campaign-1': 'campaign',
    'http://stix.mitre.org/CourseOfAction-1': 'coa',
    'http://stix.mitre.org/ExploitTarget-1': 'et',
    'http://stix.mitre.org/Incident-1': 'incident',
    'http://stix.mitre.org/Indicator-2': 'indicator',
    'http://stix.mitre.org/TTP-1': 'ttp',
    'http://stix.mitre.org/ThreatActor-1': 'ta',
    'http://stix.mitre.org/Report-1': 'report',
    'http://stix.mitre.org/stix-1': 'stix',
    'http://stix.mitre.org/common-1': 'stixCommon',
    'http://stix.mitre.org/default_vocabularies-1': 'stixVocabs',
    'http://stix.mitre.org/extensions/AP#CAPEC2.7-1': 'stix-capec',
    'http://stix.mitre.org/extensions/Address#CIQAddress3.0-1': 'stix-ciqaddress',
    'http://stix.mitre.org/extensions/Identity#CIQIdentity3.0-1': 'ciqIdentity',
    'http://stix.mitre.org/extensions/Malware#MAEC4.1-1': 'stix-maec',
    'http://stix.mitre.org/extensions/StructuredCOA#Generic-1': 'genericStructuredCOA',
    'http://stix.mitre.org/extensions/TestMechanism#Generic-1': 'genericTM',
    'http://stix.mitre.org/extensions/TestMechanism#OVAL5.10-1': 'stix-oval',
    'http://stix.mitre.org/extensions/TestMechanism#OpenIOC2010-1': 'stix-openioc',
    'http://stix.mitre.org/extensions/TestMechanism#Snort-1': 'snortTM',
    'http://stix.mitre.org/extensions/TestMechanism#YARA-1': 'yaraTM',
    'http://stix.mitre.org/extensions/Vulnerability#CVRF-1': 'stix-cvrf'
}

#: Mapping of extension namespaces to their (typical) prefixes.
DEFAULT_EXT_TO_PREFIX = {
    'http://capec.mitre.org/capec-2': 'capec',
    'http://maec.mitre.org/XMLSchema/maec-package-2': 'maecPackage',
    'http://oval.mitre.org/XMLSchema/oval-definitions-5': 'oval-def',
    'http://oval.mitre.org/XMLSchema/oval-variables-5': 'oval-var',
    'http://schemas.mandiant.com/2010/ioc': 'ioc',
    'http://schemas.mandiant.com/2010/ioc/TR/': 'ioc-tr',
    'http://www.icasi.org/CVRF/schema/cvrf/1.1': 'cvrf',
    'urn:oasis:names:tc:ciq:xal:3': 'xal',
    'urn:oasis:names:tc:ciq:xpil:3': 'xpil',
    'urn:oasis:names:tc:ciq:xnl:3': 'xnl'
}

#: Mapping of CybOX namespaces to default aliases
DEFAULT_CYBOX_NAMESPACES = dict(
    (x.name, x.prefix) for x in CYBOX_NAMESPACES
)


#: Mapping of all STIX/STIX Extension/CybOX/XML namespaces
DEFAULT_STIX_NAMESPACES  = dict(
    itertools.chain(
        iteritems(DEFAULT_CYBOX_NAMESPACES),
        iteritems(XML_NAMESPACES),
        iteritems(DEFAULT_STIX_NS_TO_PREFIX),
        iteritems(DEFAULT_EXT_TO_PREFIX)
    )
)

#: Prefix-to-namespace mapping of the `DEFAULT_STIX_NAMESPACES` mapping
DEFAULT_STIX_PREFIX_TO_NAMESPACE = dict(
    (alias, ns) for ns, alias in iteritems(DEFAULT_STIX_NAMESPACES)
)

#: Tuple of all keys found in `DEFAULT_STIX_NAMESPACES` mapping.
DEFAULT_STIX_NAMESPACES_TUPLE = tuple(DEFAULT_STIX_NAMESPACES.keys())

#: Mapping of STIX/CybOX/STIX Extension namespaces to canonical schema locations
DEFAULT_STIX_SCHEMALOCATIONS = dict(
    itertools.chain(
        iteritems(STIX_NS_TO_SCHEMALOCATION),
        iteritems(EXT_NS_TO_SCHEMALOCATION),
        iteritems(CYBOX_NS_TO_SCHEMALOCATION),
    )
)

# python-maec support code
with ignored(ImportError):
    from maec.utils.nsparser import MAEC_NAMESPACES

    ns_to_prefix = dict(
        (x.name, x.prefix) for x in MAEC_NAMESPACES
    )

    del ns_to_prefix['http://maec.mitre.org/default_vocabularies-1']

    prefix_to_ns = dict(
        (prefix, ns) for (ns, prefix) in iteritems(ns_to_prefix)
    )

    ns_to_schemalocation = dict(
        (x.name, x.schema_location) for x in MAEC_NAMESPACES if x.schema_location
    )

    DEFAULT_STIX_NAMESPACES.update(ns_to_prefix)
    DEFAULT_STIX_PREFIX_TO_NAMESPACE.update(prefix_to_ns)
    DEFAULT_STIX_NAMESPACES_TUPLE = tuple(DEFAULT_STIX_NAMESPACES)
    DEFAULT_STIX_SCHEMALOCATIONS.update(ns_to_schemalocation)
>>>>>>> 5eccd05d
<|MERGE_RESOLUTION|>--- conflicted
+++ resolved
@@ -1,7 +1,6 @@
 # Copyright (c) 2015, The MITRE Corporation. All rights reserved.
 # See LICENSE.txt for complete terms.
 
-<<<<<<< HEAD
 import mixbox.namespaces
 
 Namespace = mixbox.namespaces.Namespace
@@ -48,548 +47,4 @@
 for k, v in globals().items():
     if k.startswith('NS_'):
         mixbox.namespaces.register_namespace(v)
-        STIX_NAMESPACES.add_namespace(v)
-=======
-import collections
-import itertools
-import warnings
-
-from mixbox import idgen
-from mixbox.entities import Entity
-from mixbox.vendor.six import iteritems, itervalues
-
-import cybox
-import cybox.core
-import cybox.common
-from cybox.utils.nsparser import CYBOX_NAMESPACES
-
-# internal
-import stix
-
-# relative
-from . import ignored
-from .walk import iterwalk
-
-
-class DuplicatePrefixError(Exception):
-    def __init__(self, message, prefix, namespaces):
-        super(DuplicatePrefixError, self).__init__(message)
-        self.prefix = prefix
-        self.namespaces = namespaces
-
-
-class NamespaceInfo(object):
-    # These appear in every exported document
-
-    _BASELINE_NAMESPACES = {
-        'xsi': 'http://www.w3.org/2001/XMLSchema-instance',
-        'stix': 'http://stix.mitre.org/stix-1',
-        'stixCommon': 'http://stix.mitre.org/common-1',
-        'stixVocabs': 'http://stix.mitre.org/default_vocabularies-1',
-        'cybox': 'http://cybox.mitre.org/cybox-2',
-        'cyboxCommon': 'http://cybox.mitre.org/common-2',
-        'cyboxVocabs': 'http://cybox.mitre.org/default_vocabularies-2'
-    }
-
-    def __init__(self):
-        # Namespaces that are "collected" from the Python objects during
-        # serialization. Key is the namespace alias/prefix. Value is the
-        # namespace. There are many classes without a defined prefix, so
-        # the ``None`` prefix is predefined as a ``set()``.
-        self._collected_namespaces = {None: set()}
-
-        # Namespaces and schemalocations that are attached to STIX/CybOX
-        # entities when parsed from an external source.
-        self._input_namespaces = {}
-        self._input_schemalocs = {}
-
-        # A list of classes that have been visited/seen during the namespace
-        # collection process. This speeds up the collect() method.
-        self._collected_classes = set()
-
-        # Namespaces and schemalocations that will appear in the output
-        # XML document.
-        self.finalized_namespaces = None
-        self.finalized_schemalocs = None
-
-        # Namespace dictionary that gets passed to the bindings.
-        self.binding_namespaces = None
-
-    def update(self, ns_info):
-        self._collected_namespaces.update(ns_info._collected_namespaces)  # noqa
-        self._input_namespaces.update(ns_info._input_namespaces)  # noqa
-        self._input_schemalocs.update(ns_info._input_schemalocs)  # noqa
-
-    def _parse_collected_classes(self):
-        collected = self._collected_classes
-        entity_klasses = (stix.Entity, Entity)
-
-        # Generator which yields all stix.Entity and mixbox.Entity subclasses
-        # that were collected.
-        entity_subclasses = (
-            klass for klass in collected if issubclass(klass, entity_klasses)
-        )
-
-        # Local function for adding namespaces that have no defined prefix
-        # mapping at the class-level. These will be resolved in the
-        # self._finalize_namespaces() function.
-        no_alias = self._collected_namespaces[None].add
-
-        for klass in entity_subclasses:
-            # Prevents exception being raised if/when
-            # collections.MutableSequence or another base class appears in the
-            # MRO.
-            ns = getattr(klass, "_namespace", None)
-            if not ns:
-                continue
-
-            # cybox.objects.* ObjectProperties derivations have an _XSI_NS
-            # class-level attribute which holds the namespace alias to be
-            # used for its namespace.
-            alias = getattr(klass, "_XSI_NS", None)
-            if alias:
-                self._collected_namespaces[alias] = ns
-                continue
-
-            # Many stix/cybox entity classes have an _XSI_TYPE attribute that
-            # contains a `prefix:namespace` formatted QNAME for the
-            # associated xsi:type.
-            xsi_type = getattr(klass, "_XSI_TYPE", None)
-            if not xsi_type:
-                no_alias(ns)
-                continue
-
-            # Attempt to split the xsi:type attribute value into the ns alias
-            # and the typename.
-            typeinfo = xsi_type.split(":")
-            if len(typeinfo) == 2:
-                self._collected_namespaces[typeinfo[0]] = ns
-            else:
-                no_alias(ns)
-
-    def _fix_example_namespace(self):
-        """Attempts to resolve issues where our samples use
-        'http://example.com/' for our example namespace but python-stix uses
-        'http://example.com' by removing the former.
-
-        """
-        example_prefix = 'example'  # Example ns prefix
-        idgen_prefix = idgen.get_id_namespace_prefix()
-
-        # If the ID namespace alias doesn't match the example alias, return.
-        if idgen_prefix != example_prefix:
-            return
-
-        # If the example namespace prefix isn't in the parsed namespace
-        # prefixes, return.
-        if example_prefix not in self._input_namespaces:
-            return
-
-        self._input_namespaces[example_prefix] = idgen.EXAMPLE_NAMESPACE.name
-
-    def _check_namespaces(self, ns_dict):
-        """Check that all the prefixes in `ns_dict` are mapped to only
-        one namespace.
-
-        Args:
-            ns_dict: A ``prefix: [namespaces]`` dictionary.
-
-        Raises:
-        `   .DuplicatePrefixError: If a prefix is mapped to more than one
-                namespace.
-
-        """
-        for prefix, namespaces in iteritems(ns_dict):
-            if len(namespaces) == 1:
-                continue
-
-            error = "Namespace prefix '{0}' mapped to multiple namespaces: {1}"
-            error = error.format(prefix, namespaces)
-
-            raise DuplicatePrefixError(
-                message=error,
-                prefix=prefix,
-                namespaces=tuple(namespaces)
-            )
-
-    def _resolve_unprefixed(self, no_prefix):
-        """Resolve namespace aliases for the unprefixed namespaces found on
-        collected python-stix objects.
-
-        Args:
-            A collection of namespaces that were not mapped to a namespace
-            prefix by a python Object.
-
-        """
-        collected_unprefixed = {}
-
-        for ns in no_prefix:
-            alias = DEFAULT_STIX_NAMESPACES[ns]
-            collected_unprefixed[alias] = ns
-
-        return collected_unprefixed
-
-    def _finalize_namespaces(self, ns_dict=None):
-        """Returns a dictionary of namespaces to be exported with an XML
-        document.
-
-        This loops over all the namespaces that were discovered and built
-        during the execution of ``collect()`` and
-        ``_parse_collected_classes()`` and attempts to merge them all.
-
-        Returns:
-            An ``alias: namespace`` dictionary containing all namespaces
-            required to be present on an exported document.
-
-        Raises:
-            .DuplicatePrefixError: If namespace prefix was mapped to more than
-                one namespace.
-
-        """
-        if not ns_dict:
-            ns_dict = {}
-
-        # Copy and flip the input dictionary from ns=>alias to alias=>ns
-        user_namespaces = {}
-        for ns, alias in iteritems(ns_dict):
-            user_namespaces[alias] = ns
-
-        # Our return value
-        ns_dict = collections.defaultdict(set)
-
-        # Add the ID namespaces
-        id_alias = idgen.get_id_namespace_alias()
-        id_ns = idgen.get_id_namespace()
-        ns_dict[id_alias].add(id_ns)
-
-        # Build namespace dictionaries from the collected Entity objects.
-        collected_prefixed = dict(iteritems(self._collected_namespaces))
-
-        # Pop the unprefixed entries.
-        no_prefix = collected_prefixed.pop(None, set())
-
-        # Resolve namespace aliases for the unprefixed namespaces.
-        collected_unprefixed = self._resolve_unprefixed(no_prefix)
-
-        # Remap the example namespace to the one expected by the APIs if the
-        # sample example namespace is found.
-        self._fix_example_namespace()
-
-        # All the namespaces dictionaries we need to merge and export.
-        namespace_dicts = itertools.chain(
-            iteritems(self._BASELINE_NAMESPACES),
-            iteritems(self._input_namespaces),
-            iteritems(collected_prefixed),
-            iteritems(collected_unprefixed),
-            iteritems(user_namespaces)
-        )
-
-        # Build our merged namespace dictionary. It will be inspected for
-        # duplicate ns prefix mappings.
-        for alias, ns in namespace_dicts:
-            ns_dict[alias].add(ns)
-
-        # Check that all the prefixes are mapped to only one namespace
-        self._check_namespaces(ns_dict)
-
-        # Flatten the dictionary by popping the namespace from the namespace
-        # set values in ns_dict.
-        flattened = {}
-        for alias, ns_set in iteritems(ns_dict):
-            flattened[alias] = ns_set.pop()
-
-        # Return the flattened dictionary
-        return flattened
-
-    def _finalize_schemalocs(self, schemaloc_dict=None):
-        # If schemaloc_dict was passed in, make a copy so we don't mistakenly
-        # modify the original.
-        if schemaloc_dict:
-            schemaloc_dict = dict(iteritems(schemaloc_dict))
-        else:
-            schemaloc_dict = {}
-
-        # Get our id namespace
-        id_ns = idgen.get_id_namespace()
-
-        # Build our schemalocation dictionary!
-        #
-        # Initialize it from values found in the parsed, input schemalocations
-        # (if there are any) and the schemaloc_dict parameter values (if there
-        # are any).
-        #
-        # If there is a schemalocation found in both the parsed schemalocs and
-        # the schema_loc dict, use the schemaloc_dict value.
-        for ns, loc in iteritems(self._input_schemalocs):
-            if ns in schemaloc_dict:
-                continue
-            schemaloc_dict[ns] = loc
-
-        # Iterate over the finalized namespaces for a document and attempt
-        # to map them to schemalocations. Warn if the namespace should have a
-        # schemalocation and we can't find it anywhere.
-        nsset = set(itervalues(self.finalized_namespaces))
-        for ns in nsset:
-            if ns in DEFAULT_STIX_SCHEMALOCATIONS:
-                schemaloc_dict[ns] = DEFAULT_STIX_SCHEMALOCATIONS[ns]
-            elif ns in schemaloc_dict:
-                continue
-            elif (ns == id_ns) or (ns in XML_NAMESPACES):
-                continue
-            else:
-                error = "Unable to map namespace '{0}' to schemaLocation"
-                warnings.warn(error.format(ns))
-
-        return schemaloc_dict
-
-    def _finalize_binding_namespaces(self):
-        """Returns a namespace-to-prefix dictionary view of the
-        finalized_namespaces (which are mapped prefix-to-namespace).
-
-        The bindings expect an NS-to-prefix mapping, while our ns processing
-        code builds dictionaries that map prefix-to-Namespace(s). Because of
-        this, we need to flip our dictionaries before handing them off to the
-        bindings for serialization.
-
-        """
-        if not self.finalized_namespaces:
-            return {}  # TODO: Should this return the DEFAULT_STIX_NAMESPACES?
-
-        binding_namespaces = {}
-        for alias, ns in iteritems(self.finalized_namespaces):
-            binding_namespaces[ns] = alias
-
-        # Always use the default STIX prefixes for STIX namespaces.
-        # This is because of xsi:type prefixes used by the STIX/CybOX user-level
-        # API classes.
-        binding_namespaces.update(DEFAULT_STIX_NAMESPACES)
-
-        return binding_namespaces
-
-    def finalize(self, ns_dict=None, schemaloc_dict=None):
-        self._parse_collected_classes()
-        self.finalized_namespaces = self._finalize_namespaces(ns_dict)
-        self.finalized_schemalocs = self._finalize_schemalocs(schemaloc_dict)
-        self.binding_namespaces = self._finalize_binding_namespaces()
-
-    def collect(self, entity):
-        # Collect all the classes we need to inspect for namespace information
-        self._collected_classes.update(entity.__class__.__mro__)
-
-        # Collect the input namespaces if this entity came from some external
-        # source.
-        if hasattr(entity, "__input_namespaces__"):
-            self._input_namespaces.update(entity.__input_namespaces__)
-
-        # Collect the input schemalocation information if this entity came
-        # from some external source.
-        if hasattr(entity, "__input_schemalocations__"):
-            self._input_schemalocs.update(entity.__input_schemalocations__)
-
-
-class NamespaceParser(object):
-    def __init__(self):
-        pass
-
-    def get_namespaces(self, entity, ns_dict=None):
-        ns_info = NamespaceInfo()
-
-        for node in iterwalk(entity):
-            ns_info.collect(node)
-
-        ns_info.finalize(ns_dict=ns_dict)
-        return ns_info.finalized_namespaces
-
-    def get_namespace_schemalocation_dict(self, entity, ns_dict=None, schemaloc_dict=None):
-        ns_info = NamespaceInfo()
-
-        for node in iterwalk(entity):
-            ns_info.collect(node)
-
-        ns_info.finalize(ns_dict=ns_dict, schemaloc_dict=schemaloc_dict)
-        return ns_info.finalized_schemalocs
-
-    def get_xmlns_str(self, ns_dict):
-        pairs = sorted(iteritems(ns_dict))
-        return "\n\t".join(
-            'xmlns:%s="%s"' % (alias, ns) for alias, ns in pairs
-        )
-
-    def get_schemaloc_str(self, schemaloc_dict):
-        if not schemaloc_dict:
-            return ""
-
-        schemaloc_str_start = 'xsi:schemaLocation="\n\t'
-        schemaloc_str_end = '"'
-
-        pairs = sorted(iteritems(schemaloc_dict))
-        schemaloc_str_content = "\n\t".join(
-            "%s %s" % (ns, loc) for ns, loc in pairs
-        )
-
-        return schemaloc_str_start + schemaloc_str_content + schemaloc_str_end
-
-    def get_namespace_def_str(self, namespaces, schemaloc_dict):
-        if not any((namespaces, schemaloc_dict)):
-            return ""
-
-        parts = (
-            self.get_xmlns_str(namespaces),
-            self.get_schemaloc_str(schemaloc_dict)
-        )
-
-        return "\n\t".join(parts)
-
-
-#: Schema locations for standard XML namespaces
-XML_NAMESPACES = {
-    'http://www.w3.org/2001/XMLSchema-instance': 'xsi',
-    'http://www.w3.org/2001/XMLSchema': 'xs',
-    'http://www.w3.org/1999/xlink': 'xlink',
-    'http://www.w3.org/2000/09/xmldsig#': 'ds'
-}
-
-#: Schema locations for namespaces defined by the STIX language
-STIX_NS_TO_SCHEMALOCATION = {
-    'http://data-marking.mitre.org/Marking-1': 'http://stix.mitre.org/XMLSchema/data_marking/1.2/data_marking.xsd',
-    'http://data-marking.mitre.org/extensions/MarkingStructure#Simple-1': 'http://stix.mitre.org/XMLSchema/extensions/marking/simple/1.2/simple_marking.xsd',
-    'http://data-marking.mitre.org/extensions/MarkingStructure#TLP-1': 'http://stix.mitre.org/XMLSchema/extensions/marking/tlp/1.2/tlp_marking.xsd',
-    'http://data-marking.mitre.org/extensions/MarkingStructure#Terms_Of_Use-1': 'http://stix.mitre.org/XMLSchema/extensions/marking/terms_of_use/1.1/terms_of_use_marking.xsd',
-    'http://stix.mitre.org/Campaign-1': 'http://stix.mitre.org/XMLSchema/campaign/1.2/campaign.xsd',
-    'http://stix.mitre.org/CourseOfAction-1': 'http://stix.mitre.org/XMLSchema/course_of_action/1.2/course_of_action.xsd',
-    'http://stix.mitre.org/ExploitTarget-1': 'http://stix.mitre.org/XMLSchema/exploit_target/1.2/exploit_target.xsd',
-    'http://stix.mitre.org/Incident-1': 'http://stix.mitre.org/XMLSchema/incident/1.2/incident.xsd',
-    'http://stix.mitre.org/Indicator-2': 'http://stix.mitre.org/XMLSchema/indicator/2.2/indicator.xsd',
-    'http://stix.mitre.org/Report-1': 'http://stix.mitre.org/XMLSchema/report/1.0/report.xsd',
-    'http://stix.mitre.org/TTP-1': 'http://stix.mitre.org/XMLSchema/ttp/1.2/ttp.xsd',
-    'http://stix.mitre.org/ThreatActor-1': 'http://stix.mitre.org/XMLSchema/threat_actor/1.2/threat_actor.xsd',
-    'http://stix.mitre.org/common-1': 'http://stix.mitre.org/XMLSchema/common/1.2/stix_common.xsd',
-    'http://stix.mitre.org/default_vocabularies-1': 'http://stix.mitre.org/XMLSchema/default_vocabularies/1.2.0/stix_default_vocabularies.xsd',
-    'http://stix.mitre.org/extensions/AP#CAPEC2.7-1': 'http://stix.mitre.org/XMLSchema/extensions/attack_pattern/capec_2.7/1.1/capec_2.7_attack_pattern.xsd',
-    'http://stix.mitre.org/extensions/Address#CIQAddress3.0-1': 'http://stix.mitre.org/XMLSchema/extensions/address/ciq_3.0/1.2/ciq_3.0_address.xsd',
-    'http://stix.mitre.org/extensions/Identity#CIQIdentity3.0-1': 'http://stix.mitre.org/XMLSchema/extensions/identity/ciq_3.0/1.2/ciq_3.0_identity.xsd',
-    'http://stix.mitre.org/extensions/Malware#MAEC4.1-1': 'http://stix.mitre.org/XMLSchema/extensions/malware/maec_4.1/1.1/maec_4.1_malware.xsd',
-    'http://stix.mitre.org/extensions/StructuredCOA#Generic-1': 'http://stix.mitre.org/XMLSchema/extensions/structured_coa/generic/1.2/generic_structured_coa.xsd',
-    'http://stix.mitre.org/extensions/TestMechanism#Generic-1': 'http://stix.mitre.org/XMLSchema/extensions/test_mechanism/generic/1.2/generic_test_mechanism.xsd',
-    'http://stix.mitre.org/extensions/TestMechanism#OVAL5.10-1': 'http://stix.mitre.org/XMLSchema/extensions/test_mechanism/oval_5.10/1.2/oval_5.10_test_mechanism.xsd',
-    'http://stix.mitre.org/extensions/TestMechanism#OpenIOC2010-1': 'http://stix.mitre.org/XMLSchema/extensions/test_mechanism/open_ioc_2010/1.2/open_ioc_2010_test_mechanism.xsd',
-    'http://stix.mitre.org/extensions/TestMechanism#Snort-1': 'http://stix.mitre.org/XMLSchema/extensions/test_mechanism/snort/1.2/snort_test_mechanism.xsd',
-    'http://stix.mitre.org/extensions/TestMechanism#YARA-1': 'http://stix.mitre.org/XMLSchema/extensions/test_mechanism/yara/1.2/yara_test_mechanism.xsd',
-    'http://stix.mitre.org/extensions/Vulnerability#CVRF-1': 'http://stix.mitre.org/XMLSchema/extensions/vulnerability/cvrf_1.1/1.2/cvrf_1.1_vulnerability.xsd',
-    'http://stix.mitre.org/stix-1': 'http://stix.mitre.org/XMLSchema/core/1.2/stix_core.xsd'
-}
-
-#: Schema locations for namespaces defined by the CybOX language
-CYBOX_NS_TO_SCHEMALOCATION = dict(
-    (x.name, x.schema_location) for x in CYBOX_NAMESPACES if x.schema_location
-)
-
-#: Schema locations for namespaces not defined by STIX, but hosted on the STIX website
-EXT_NS_TO_SCHEMALOCATION = {
-    'urn:oasis:names:tc:ciq:xal:3': 'http://stix.mitre.org/XMLSchema/external/oasis_ciq_3.0/xAL.xsd',
-    'urn:oasis:names:tc:ciq:xpil:3': 'http://stix.mitre.org/XMLSchema/external/oasis_ciq_3.0/xPIL.xsd',
-    'urn:oasis:names:tc:ciq:xnl:3': 'http://stix.mitre.org/XMLSchema/external/oasis_ciq_3.0/xNL.xsd'
-}
-
-#: Default namespace->alias mappings. These can be overriden by user-provided dictionaries on export.
-DEFAULT_STIX_NS_TO_PREFIX = {
-    'http://cybox.mitre.org/common-2': 'cyboxCommon',
-    'http://cybox.mitre.org/cybox-2': 'cybox',
-    'http://data-marking.mitre.org/Marking-1': 'marking',
-    'http://data-marking.mitre.org/extensions/MarkingStructure#Simple-1': 'simpleMarking',
-    'http://data-marking.mitre.org/extensions/MarkingStructure#TLP-1': 'tlpMarking',
-    'http://data-marking.mitre.org/extensions/MarkingStructure#Terms_Of_Use-1': 'TOUMarking',
-    'http://stix.mitre.org/Campaign-1': 'campaign',
-    'http://stix.mitre.org/CourseOfAction-1': 'coa',
-    'http://stix.mitre.org/ExploitTarget-1': 'et',
-    'http://stix.mitre.org/Incident-1': 'incident',
-    'http://stix.mitre.org/Indicator-2': 'indicator',
-    'http://stix.mitre.org/TTP-1': 'ttp',
-    'http://stix.mitre.org/ThreatActor-1': 'ta',
-    'http://stix.mitre.org/Report-1': 'report',
-    'http://stix.mitre.org/stix-1': 'stix',
-    'http://stix.mitre.org/common-1': 'stixCommon',
-    'http://stix.mitre.org/default_vocabularies-1': 'stixVocabs',
-    'http://stix.mitre.org/extensions/AP#CAPEC2.7-1': 'stix-capec',
-    'http://stix.mitre.org/extensions/Address#CIQAddress3.0-1': 'stix-ciqaddress',
-    'http://stix.mitre.org/extensions/Identity#CIQIdentity3.0-1': 'ciqIdentity',
-    'http://stix.mitre.org/extensions/Malware#MAEC4.1-1': 'stix-maec',
-    'http://stix.mitre.org/extensions/StructuredCOA#Generic-1': 'genericStructuredCOA',
-    'http://stix.mitre.org/extensions/TestMechanism#Generic-1': 'genericTM',
-    'http://stix.mitre.org/extensions/TestMechanism#OVAL5.10-1': 'stix-oval',
-    'http://stix.mitre.org/extensions/TestMechanism#OpenIOC2010-1': 'stix-openioc',
-    'http://stix.mitre.org/extensions/TestMechanism#Snort-1': 'snortTM',
-    'http://stix.mitre.org/extensions/TestMechanism#YARA-1': 'yaraTM',
-    'http://stix.mitre.org/extensions/Vulnerability#CVRF-1': 'stix-cvrf'
-}
-
-#: Mapping of extension namespaces to their (typical) prefixes.
-DEFAULT_EXT_TO_PREFIX = {
-    'http://capec.mitre.org/capec-2': 'capec',
-    'http://maec.mitre.org/XMLSchema/maec-package-2': 'maecPackage',
-    'http://oval.mitre.org/XMLSchema/oval-definitions-5': 'oval-def',
-    'http://oval.mitre.org/XMLSchema/oval-variables-5': 'oval-var',
-    'http://schemas.mandiant.com/2010/ioc': 'ioc',
-    'http://schemas.mandiant.com/2010/ioc/TR/': 'ioc-tr',
-    'http://www.icasi.org/CVRF/schema/cvrf/1.1': 'cvrf',
-    'urn:oasis:names:tc:ciq:xal:3': 'xal',
-    'urn:oasis:names:tc:ciq:xpil:3': 'xpil',
-    'urn:oasis:names:tc:ciq:xnl:3': 'xnl'
-}
-
-#: Mapping of CybOX namespaces to default aliases
-DEFAULT_CYBOX_NAMESPACES = dict(
-    (x.name, x.prefix) for x in CYBOX_NAMESPACES
-)
-
-
-#: Mapping of all STIX/STIX Extension/CybOX/XML namespaces
-DEFAULT_STIX_NAMESPACES  = dict(
-    itertools.chain(
-        iteritems(DEFAULT_CYBOX_NAMESPACES),
-        iteritems(XML_NAMESPACES),
-        iteritems(DEFAULT_STIX_NS_TO_PREFIX),
-        iteritems(DEFAULT_EXT_TO_PREFIX)
-    )
-)
-
-#: Prefix-to-namespace mapping of the `DEFAULT_STIX_NAMESPACES` mapping
-DEFAULT_STIX_PREFIX_TO_NAMESPACE = dict(
-    (alias, ns) for ns, alias in iteritems(DEFAULT_STIX_NAMESPACES)
-)
-
-#: Tuple of all keys found in `DEFAULT_STIX_NAMESPACES` mapping.
-DEFAULT_STIX_NAMESPACES_TUPLE = tuple(DEFAULT_STIX_NAMESPACES.keys())
-
-#: Mapping of STIX/CybOX/STIX Extension namespaces to canonical schema locations
-DEFAULT_STIX_SCHEMALOCATIONS = dict(
-    itertools.chain(
-        iteritems(STIX_NS_TO_SCHEMALOCATION),
-        iteritems(EXT_NS_TO_SCHEMALOCATION),
-        iteritems(CYBOX_NS_TO_SCHEMALOCATION),
-    )
-)
-
-# python-maec support code
-with ignored(ImportError):
-    from maec.utils.nsparser import MAEC_NAMESPACES
-
-    ns_to_prefix = dict(
-        (x.name, x.prefix) for x in MAEC_NAMESPACES
-    )
-
-    del ns_to_prefix['http://maec.mitre.org/default_vocabularies-1']
-
-    prefix_to_ns = dict(
-        (prefix, ns) for (ns, prefix) in iteritems(ns_to_prefix)
-    )
-
-    ns_to_schemalocation = dict(
-        (x.name, x.schema_location) for x in MAEC_NAMESPACES if x.schema_location
-    )
-
-    DEFAULT_STIX_NAMESPACES.update(ns_to_prefix)
-    DEFAULT_STIX_PREFIX_TO_NAMESPACE.update(prefix_to_ns)
-    DEFAULT_STIX_NAMESPACES_TUPLE = tuple(DEFAULT_STIX_NAMESPACES)
-    DEFAULT_STIX_SCHEMALOCATIONS.update(ns_to_schemalocation)
->>>>>>> 5eccd05d
+        STIX_NAMESPACES.add_namespace(v)
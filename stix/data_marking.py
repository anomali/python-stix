--- conflicted
+++ resolved
@@ -2,12 +2,8 @@
 # See LICENSE.txt for complete terms.
 
 # external
-<<<<<<< HEAD
-from mixbox import signals
-=======
 from mixbox import fields
 from mixbox import entities
->>>>>>> 6de78831
 from mixbox.cache import Cached
 
 # internal
@@ -18,144 +14,7 @@
 import stix.bindings.data_marking as stix_data_marking_binding
 
 
-<<<<<<< HEAD
-class Marking(stix.Entity):
-    _binding = stix_data_marking_binding
-    _binding_class = stix_data_marking_binding.MarkingType
-    _namespace = 'http://data-marking.mitre.org/Marking-1'
-
-    def __init__(self, markings=None):
-        self.markings = _MarkingSpecifications(markings)
-
-    @property
-    def markings(self):
-        return self._markings
-
-    @markings.setter
-    def markings(self, value):
-        self._markings = _MarkingSpecifications(value)
-
-    def add_marking(self, value):
-        self._markings.append(value)
-
-    def to_obj(self, return_obj=None, ns_info=None):
-        super(Marking, self).to_obj(
-            return_obj=return_obj,
-            ns_info=ns_info
-        )
-
-        obj = self._binding_class()
-
-        if self.markings:
-            obj.Marking = self.markings.to_obj(ns_info=ns_info)
-
-        return obj
-
-    def to_list(self):
-        return self.markings.to_list() if self.markings else []
-
-    @classmethod
-    def from_obj(cls, obj, return_obj=None):
-        if not obj:
-            return None
-
-        if not return_obj:
-            return_obj = cls()
-
-        return_obj.markings = _MarkingSpecifications.from_obj(obj.Marking)
-        signals.emit("Entity.created.from_obj", return_obj, obj)
-        return return_obj
-
-    @classmethod
-    def from_list(cls, markings_list, return_obj=None):
-        if not markings_list:
-            return None
-
-        if not return_obj:
-            return_obj = cls()
-
-        mlist = _MarkingSpecifications.from_list(markings_list)
-        return_obj.markings = mlist
-
-        return return_obj
-
-    to_dict = to_list
-    from_dict = from_list
-
-
-class MarkingSpecification(Cached, stix.Entity):
-    _binding = stix_data_marking_binding
-    _binding_class = stix_data_marking_binding.MarkingSpecificationType
-    _namespace = 'http://data-marking.mitre.org/Marking-1'
-
-    def __init__(self, controlled_structure=None, marking_structures=None):
-        super(MarkingSpecification, self).__init__()
-
-        self.id_ = None
-        self.idref = None
-        self.version = None
-        self.controlled_structure = controlled_structure
-        self.marking_structures = _MarkingStructures(marking_structures)
-        self.information_source = None
-
-    @property
-    def information_source(self):
-        return self._information_source
-
-    @information_source.setter
-    def information_source(self, value):
-        self._set_var(InformationSource, try_cast=False, information_source=value)
-
-    @property
-    def marking_structures(self):
-        return self._marking_structures
-
-    @marking_structures.setter
-    def marking_structures(self, value):
-        self._marking_structures = _MarkingStructures(value)
-
-    def to_obj(self, return_obj=None, ns_info=None):
-        super(MarkingSpecification, self).to_obj(
-            return_obj=return_obj,
-            ns_info=ns_info
-        )
-
-        obj = self._binding_class()
-
-        obj.id = self.id_
-        obj.idref = self.idref
-        obj.version = self.version
-        obj.Controlled_Structure = self.controlled_structure
-        obj.Marking_Structure = self.marking_structures.to_obj(ns_info=ns_info)
-
-        if self.information_source:
-            obj.Information_Source = self.information_source.to_obj(ns_info=ns_info)
-
-        return obj
-
-    def to_dict(self):
-        return super(MarkingSpecification, self).to_dict()
-
-    @classmethod
-    def from_obj(cls, obj, return_obj=None):
-        if not obj:
-            return None
-        if not return_obj:
-            return_obj = cls()
-
-        return_obj.id_ = obj.id
-        return_obj.idref = obj.idref
-        return_obj.version = obj.version
-        return_obj.controlled_structure = obj.Controlled_Structure
-        return_obj.marking_structures = _MarkingStructures.from_obj(obj.Marking_Structure)
-        return_obj.information_source = InformationSource.from_obj(obj.Information_Source)
-
-        signals.emit("Entity.created.from_obj", return_obj, obj)
-        return return_obj
-
-=======
 class MarkingStructureFactory(entities.EntityFactory):
->>>>>>> 6de78831
     @classmethod
     def entity_class(cls, key):
         import stix.extensions.marking.tlp  # noqa
@@ -196,19 +55,10 @@
         return stix.lookup_extension(xsi_type, default=MarkingStructure)
 
 
-<<<<<<< HEAD
-        else:
-            klass = stix.lookup_extension(obj, default=cls)
-            m = klass.from_obj(obj, return_obj=klass())
-
-        signals.emit("Entity.created.from_obj", return_obj, obj)
-        return m
-=======
 class MarkingSpecification(Cached, stix.Entity):
     _binding = stix_data_marking_binding
     _binding_class = stix_data_marking_binding.MarkingSpecificationType
     _namespace = 'http://data-marking.mitre.org/Marking-1'
->>>>>>> 6de78831
 
     id_ = fields.IdField("id")
     idref = fields.IdrefField("idref")

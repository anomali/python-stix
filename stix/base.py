--- conflicted
+++ resolved
@@ -789,12 +789,8 @@
             value = self._fix_value(value)
         self._inner.insert(idx, value)
 
-<<<<<<< HEAD
-class BaseCoreComponent(Entity):
-=======
 
 class BaseCoreComponent(Cached, Entity):
->>>>>>> 98932a35
     _ALL_VERSIONS = ()
     _ID_PREFIX = None
 
@@ -819,13 +815,10 @@
 
     def __init__(self, id_=None, idref=None, timestamp=None, title=None,
                  description=None, short_description=None):
-<<<<<<< HEAD
+        
         super(BaseCoreComponent, self).__init__()
-        self.id_ = id_ or utils.create_id(self._ID_PREFIX)
-=======
-
+        
         self.id_ = id_ or idgen.create_id(self._ID_PREFIX)
->>>>>>> 98932a35
         self.idref = idref
         self.title = title
         self.description = description
@@ -847,35 +840,35 @@
             utils.check_version(self._ALL_VERSIONS, value)
             self._version = value
 
-    """
-    @property
-    def timestamp(self):
-        ""The timestam property declares the time of creation and is
-        automatically set in ``__init__()``.
-
-        This property can accept ``datetime.datetime`` or ``str`` values.
-        If an ``str`` value is supplied, a best-effort attempt is made to
-        parse it into an instance of ``datetime.datetime``.
-
-        Default Value: A ``datetime.dateime`` instance with a value of the
-        date/time when ``__init__()`` was called.
-
-        Note:
-            If an ``idref`` is set during ``__init__()``, the value of
-            ``timestamp`` will not automatically generated and instead default
-            to the ``timestamp`` parameter, which has a default value of
-            ``None``.
-
-        Returns:
-            An instance of ``datetime.datetime``.
-
-        ""
-        return self._timestamp
-
-    @timestamp.setter
-    def timestamp(self, value):
-        self._timestamp = utils.dates.parse_value(value)
-    """
+    # 
+    # @property
+    # def timestamp(self):
+    #     """The timestam property declares the time of creation and is
+    #     automatically set in ``__init__()``.
+    # 
+    #     This property can accept ``datetime.datetime`` or ``str`` values.
+    #     If an ``str`` value is supplied, a best-effort attempt is made to
+    #     parse it into an instance of ``datetime.datetime``.
+    # 
+    #     Default Value: A ``datetime.dateime`` instance with a value of the
+    #     date/time when ``__init__()`` was called.
+    # 
+    #     Note:
+    #         If an ``idref`` is set during ``__init__()``, the value of
+    #         ``timestamp`` will not automatically generated and instead default
+    #         to the ``timestamp`` parameter, which has a default value of
+    #         ``None``.
+    # 
+    #     Returns:
+    #         An instance of ``datetime.datetime``.
+    # 
+    #     """
+    #     return self._timestamp
+    # 
+    # @timestamp.setter
+    # def timestamp(self, value):
+    #     self._timestamp = utils.dates.parse_value(value)
+    # 
     
     @property
     def description(self):
@@ -936,89 +929,90 @@
         """
         self.short_descriptions.add(description)
 
-"""
-    @classmethod
-    def from_obj(cls, obj, return_obj=None):
-        from stix.common import StructuredTextList, InformationSource
-        from stix.data_marking import Marking
-
-        if not return_obj:
-            raise ValueError("Must provide a return_obj argument")
-
-        if not obj:
-            raise ValueError("Must provide an obj argument")
-
-        return_obj.id_ = obj.id
-        return_obj.idref = obj.idref
-        return_obj.timestamp = obj.timestamp
-
-        # These may not be found on the input obj if it isn't a full
-        # type definition (e.g., used as a reference)
-        return_obj.version = getattr(obj, 'version', None)
-        return_obj.title = getattr(obj, 'Title', None)
-        return_obj.descriptions = \
-            StructuredTextList.from_obj(getattr(obj, 'Description', None))
-        return_obj.short_descriptions = \
-            StructuredTextList.from_obj(getattr(obj, 'Short_Description', None))
-        return_obj.information_source = \
-            InformationSource.from_obj(getattr(obj, 'Information_Source', None))
-        return_obj.handling = \
-            Marking.from_obj(getattr(obj, 'Handling', None))
-
-        return return_obj
-
-    def to_obj(self, return_obj=None, ns_info=None):
-        if not return_obj:
-            raise ValueError("Must provide a return_obj argument")
-
-        super(BaseCoreComponent, self).to_obj(
-            return_obj=return_obj,
-            ns_info=ns_info
-        )
-
-        return_obj.id = self.id_
-        return_obj.idref = self.idref
-        return_obj.version = self.version
-        return_obj.Title = self.title
-
-        if self.timestamp:
-            return_obj.timestamp = utils.dates.serialize_value(self.timestamp)
-        if self.descriptions:
-            return_obj.Description = self.descriptions.to_obj(ns_info=ns_info)
-        if self.short_descriptions:
-            return_obj.Short_Description = self.short_descriptions.to_obj(ns_info=ns_info)
-        if self.information_source:
-            return_obj.Information_Source = self.information_source.to_obj(ns_info=ns_info)
-        if self.handling:
-            return_obj.Handling = self.handling.to_obj(ns_info=ns_info)
-
-        return return_obj
-
-    @classmethod
-    def from_dict(cls, d, return_obj=None):
-        from stix.common import StructuredTextList, InformationSource
-        from stix.data_marking import Marking
-
-        if not return_obj:
-            raise ValueError("Must provide a return_obj argument")
-
-        get = d.get
-        return_obj.id_ = get('id')
-        return_obj.idref = get('idref')
-        return_obj.timestamp = get('timestamp')
-        return_obj.version = get('version')
-        return_obj.title = get('title')
-        return_obj.descriptions = \
-            StructuredTextList.from_dict(get('description'))
-        return_obj.short_descriptions = \
-            StructuredTextList.from_dict(get('short_description'))
-        return_obj.information_source = \
-            InformationSource.from_dict(get('information_source'))
-        return_obj.handling = \
-            Marking.from_dict(get('handling'))
-
-        return return_obj
-
-    def to_dict(self):
-        return super(BaseCoreComponent, self).to_dict()
-"""+    # 
+    # @classmethod
+    # def from_obj(cls, obj, return_obj=None):
+    #     from stix.common import StructuredTextList, InformationSource
+    #     from stix.data_marking import Marking
+    # 
+    #     if not return_obj:
+    #         raise ValueError("Must provide a return_obj argument")
+    # 
+    #     if not obj:
+    #         raise ValueError("Must provide an obj argument")
+    # 
+    #     return_obj.id_ = obj.id
+    #     return_obj.idref = obj.idref
+    #     return_obj.timestamp = obj.timestamp
+    # 
+    #     # These may not be found on the input obj if it isn't a full
+    #     # type definition (e.g., used as a reference)
+    #     return_obj.version = getattr(obj, 'version', None)
+    #     return_obj.title = getattr(obj, 'Title', None)
+    #     return_obj.descriptions = \
+    #         StructuredTextList.from_obj(getattr(obj, 'Description', None))
+    #     return_obj.short_descriptions = \
+    #         StructuredTextList.from_obj(getattr(obj, 'Short_Description', None))
+    #     return_obj.information_source = \
+    #         InformationSource.from_obj(getattr(obj, 'Information_Source', None))
+    #     return_obj.handling = \
+    #         Marking.from_obj(getattr(obj, 'Handling', None))
+    # 
+    #     return return_obj
+    # 
+    # def to_obj(self, return_obj=None, ns_info=None):
+    #     if not return_obj:
+    #         raise ValueError("Must provide a return_obj argument")
+    # 
+    #     super(BaseCoreComponent, self).to_obj(
+    #         return_obj=return_obj,
+    #         ns_info=ns_info
+    #     )
+    # 
+    #     return_obj.id = self.id_
+    #     return_obj.idref = self.idref
+    #     return_obj.version = self.version
+    #     return_obj.Title = self.title
+    # 
+    #     if self.timestamp:
+    #         return_obj.timestamp = utils.dates.serialize_value(self.timestamp)
+    #     if self.descriptions:
+    #         return_obj.Description = self.descriptions.to_obj(ns_info=ns_info)
+    #     if self.short_descriptions:
+    #         return_obj.Short_Description = self.short_descriptions.to_obj(ns_info=ns_info)
+    #     if self.information_source:
+    #         return_obj.Information_Source = self.information_source.to_obj(ns_info=ns_info)
+    #     if self.handling:
+    #         return_obj.Handling = self.handling.to_obj(ns_info=ns_info)
+    # 
+    #     return return_obj
+    # 
+    # @classmethod
+    # def from_dict(cls, d, return_obj=None):
+    #     from stix.common import StructuredTextList, InformationSource
+    #     from stix.data_marking import Marking
+    # 
+    #     if not return_obj:
+    #         raise ValueError("Must provide a return_obj argument")
+    # 
+    #     get = d.get
+    #     return_obj.id_ = get('id')
+    #     return_obj.idref = get('idref')
+    #     return_obj.timestamp = get('timestamp')
+    #     return_obj.version = get('version')
+    #     return_obj.title = get('title')
+    #     return_obj.descriptions = \
+    #         StructuredTextList.from_dict(get('description'))
+    #     return_obj.short_descriptions = \
+    #         StructuredTextList.from_dict(get('short_description'))
+    #     return_obj.information_source = \
+    #         InformationSource.from_dict(get('information_source'))
+    #     return_obj.handling = \
+    #         Marking.from_dict(get('handling'))
+    # 
+    #     return return_obj
+    # 
+    # def to_dict(self):
+    #     return super(BaseCoreComponent, self).to_dict()
+    # 
+    # 
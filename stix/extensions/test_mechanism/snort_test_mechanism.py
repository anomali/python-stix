--- conflicted
+++ resolved
@@ -1,10 +1,6 @@
 # Copyright (c) 2015, The MITRE Corporation. All rights reserved.
 # See LICENSE.txt for complete terms.
 
-# external
-from mixbox import signals
-
-# internal
 import stix
 from stix.common import EncodedCDATA
 from stix.indicator import test_mechanism
@@ -27,123 +23,4 @@
     
     def __init__(self, id_=None, idref=None):
         super(SnortTestMechanism, self).__init__(id_=id_, idref=idref)
-<<<<<<< HEAD
-        self.product_name = None
-        self.version = None
-        self.rules = None
-        self.event_filters = None
-        self.rate_filters = None
-        self.event_suppressions = None
-    
-    @property
-    def rules(self):
-        return self._rules
-    
-    @rules.setter
-    def rules(self, value):
-        self._rules = _EncodedCDATAs(value)
-    
-    def add_rule(self, rule):
-        self.rules.append(rule)
-    
-    @property
-    def event_filters(self):
-        return self._event_filters
-    
-    @event_filters.setter
-    def event_filters(self, value):
-        self._event_filters = _EncodedCDATAs(value)
-    
-    def add_event_filter(self, item):
-        self.event_filters.append(item)
-    
-    @property
-    def rate_filters(self):
-        return self._rate_filters
-    
-    @rate_filters.setter
-    def rate_filters(self, value):
-        self._rate_filters = _EncodedCDATAs(value)
-    
-    def add_rate_filter(self, item):
-        self.rate_filters.append(item)
-    
-    @property
-    def event_suppressions(self):
-        return self._event_suppressions
-    
-    @event_suppressions.setter
-    def event_suppressions(self, value):
-        self._event_suppressions = _EncodedCDATAs(value)
-    
-    def add_event_suppression(self, item):
-        self.event_suppressions.append(item)
-    
-    @classmethod
-    def from_obj(cls, obj, return_obj=None):
-        if not obj:
-            return None
-        if not return_obj:
-            return_obj = cls()
-        
-        super(SnortTestMechanism, cls).from_obj(obj, return_obj)
-        return_obj.product_name = obj.Product_Name
-        return_obj.version = obj.Version
-        return_obj.rules = _EncodedCDATAs.from_obj(obj.Rule)
-        return_obj.event_filters = _EncodedCDATAs.from_obj(obj.Event_Filter)
-        return_obj.rate_filters = _EncodedCDATAs.from_obj(obj.Rate_Filter)
-        return_obj.event_suppressions = _EncodedCDATAs.from_obj(obj.Event_Suppression)
-        
-        signals.emit("Entity.created.from_obj", return_obj, obj)
-        return return_obj
-    
-    def to_obj(self, return_obj=None, ns_info=None):
-        if not return_obj:
-            return_obj = self._binding_class()
-            
-        super(SnortTestMechanism, self).to_obj(return_obj=return_obj, ns_info=ns_info)
-
-        return_obj.Product_Name = self.product_name
-        return_obj.Version = self.version
-        
-        if self.rules:
-            return_obj.Rule = self.rules.to_obj(ns_info=ns_info)
-        if self.event_filters:
-            return_obj.Event_Filter = self.event_filters.to_obj(ns_info=ns_info)
-        if self.rate_filters:
-            return_obj.Rate_Filter = self.rate_filters.to_obj(ns_info=ns_info)
-        if self.event_suppressions:
-            return_obj.Event_Suppression = self.event_suppressions.to_obj(ns_info=ns_info)
-        
-        return return_obj
-    
-    @classmethod
-    def from_dict(cls, d, return_obj=None):
-        if not d:
-            return None
-        if not return_obj:
-            return_obj = cls()
-            
-        super(SnortTestMechanism, cls).from_dict(d, return_obj)
-
-        get = d.get
-        return_obj.product_name = get('product_name')
-        return_obj.version = get('version')
-        return_obj.rules = _EncodedCDATAs.from_dict(get('rules'))
-        return_obj.event_filters = _EncodedCDATAs.from_dict(get('event_filters'))
-        return_obj.rate_filters = _EncodedCDATAs.from_dict(get('rate_filters'))
-        return_obj.event_suppressions = _EncodedCDATAs.from_dict(get('event_suppressions'))
-        
-        return return_obj
-
-    def to_dict(self):
-        return super(SnortTestMechanism, self).to_dict()
-
-
-# Not an actual STIX data type!
-class _EncodedCDATAs(stix.TypedList):
-    _contained_type = EncodedCDATA
-
-=======
-    
->>>>>>> 6de78831
+    
# Copyright (c) 2015, The MITRE Corporation. All rights reserved.
# See LICENSE.txt for complete terms.

<<<<<<< HEAD
# external
from mixbox import signals

# internal
=======
from mixbox import fields

>>>>>>> 6de78831
import stix
import stix.indicator.test_mechanism
from stix.common.vocabs import VocabField
from stix.common import EncodedCDATA, StructuredTextList, VocabString
from stix.indicator.test_mechanism import _BaseTestMechanism
import stix.bindings.extensions.test_mechanism.generic as generic_tm_binding


@stix.register_extension
class GenericTestMechanism(_BaseTestMechanism):
    _namespace = "http://stix.mitre.org/extensions/TestMechanism#Generic-1"
    _binding = generic_tm_binding
    _binding_class = _binding.GenericTestMechanismType
    _XSI_TYPE = "genericTM:GenericTestMechanismType"
    
    reference_location = fields.TypedField("reference_location")
    descriptions = fields.TypedField("Description", StructuredTextList)
    specification = fields.TypedField("Specification", EncodedCDATA)
    type_ = VocabField("Type")
    
    def __init__(self, id_=None, idref=None):
        super(GenericTestMechanism, self).__init__(id_=id_, idref=idref)
        self.descriptions = StructuredTextList()

    @property
    def description(self):
        """A single description about the contents or purpose of this object.

        Default Value: ``None``

        Note:
            If this object has more than one description set, this will return
            the description with the lowest ordinality value.

        Returns:
            An instance of
            :class:`.StructuredText`

        """
        return next(iter(self.descriptions), None)

    @description.setter
    def description(self, value):
        self.descriptions = StructuredTextList(value)

    def add_description(self, description):
        """Adds a description to the ``descriptions`` collection.

        This is the same as calling "foo.descriptions.add(bar)".

        """
<<<<<<< HEAD
        self.descriptions.add(description)

    @property
    def type_(self):
        return self._type
    
    @type_.setter
    def type_(self, value):
        if not value:
            self._type = None
        elif isinstance(value, VocabString):
            self._type = value
        else:
            self._type = VocabString(value)
    
    @classmethod
    def from_obj(cls, obj, return_obj=None):
        if not obj:
            return None
        if not return_obj:
            return_obj = cls()
        
        super(GenericTestMechanism, cls).from_obj(obj, return_obj)
        return_obj.reference_location = obj.reference_location
        return_obj.descriptions = StructuredTextList.from_obj(obj.Description)
        return_obj.type_ = VocabString.from_obj(obj.Type)
        return_obj.specification = EncodedCDATA.from_obj(obj.Specification)
        
        signals.emit("Entity.created.from_obj", return_obj, obj)
        return return_obj
    
    def to_obj(self, return_obj=None, ns_info=None):
        if not return_obj:
            return_obj = self._binding_class()
            
        super(GenericTestMechanism, self).to_obj(return_obj=return_obj, ns_info=ns_info)
        if self.reference_location:
            return_obj.reference_location = self.reference_location
        if self.description:
            return_obj.Description = self.descriptions.to_obj(ns_info=ns_info)
        if self.type_:
            return_obj.Type = self.type_.to_obj(ns_info=ns_info)
        if self.specification:
            return_obj.Specification = self.specification.to_obj(ns_info=ns_info)
        
        return return_obj
    
    @classmethod
    def from_dict(cls, d, return_obj=None):
        if not d:
            return None
        if not return_obj:
            return_obj = cls()
            
        super(GenericTestMechanism, cls).from_dict(d, return_obj)
        return_obj.reference_location = d.get('reference_location')
        return_obj.descriptions = StructuredTextList.from_dict(d.get('description'))
        return_obj.type_ = VocabString.from_dict(d.get('type'))
        return_obj.specification = EncodedCDATA.from_dict(d.get('specification'))
        
        return return_obj
    
    def to_dict(self):
        return super(GenericTestMechanism, self).to_dict()
=======
        if self.descriptions is None:
            self.descriptions = StructuredTextList()
        self.descriptions.add(description)
>>>>>>> 6de78831
<|MERGE_RESOLUTION|>--- conflicted
+++ resolved
@@ -1,15 +1,8 @@
 # Copyright (c) 2015, The MITRE Corporation. All rights reserved.
 # See LICENSE.txt for complete terms.
 
-<<<<<<< HEAD
-# external
-from mixbox import signals
-
-# internal
-=======
 from mixbox import fields
 
->>>>>>> 6de78831
 import stix
 import stix.indicator.test_mechanism
 from stix.common.vocabs import VocabField
@@ -61,73 +54,6 @@
         This is the same as calling "foo.descriptions.add(bar)".
 
         """
-<<<<<<< HEAD
-        self.descriptions.add(description)
-
-    @property
-    def type_(self):
-        return self._type
-    
-    @type_.setter
-    def type_(self, value):
-        if not value:
-            self._type = None
-        elif isinstance(value, VocabString):
-            self._type = value
-        else:
-            self._type = VocabString(value)
-    
-    @classmethod
-    def from_obj(cls, obj, return_obj=None):
-        if not obj:
-            return None
-        if not return_obj:
-            return_obj = cls()
-        
-        super(GenericTestMechanism, cls).from_obj(obj, return_obj)
-        return_obj.reference_location = obj.reference_location
-        return_obj.descriptions = StructuredTextList.from_obj(obj.Description)
-        return_obj.type_ = VocabString.from_obj(obj.Type)
-        return_obj.specification = EncodedCDATA.from_obj(obj.Specification)
-        
-        signals.emit("Entity.created.from_obj", return_obj, obj)
-        return return_obj
-    
-    def to_obj(self, return_obj=None, ns_info=None):
-        if not return_obj:
-            return_obj = self._binding_class()
-            
-        super(GenericTestMechanism, self).to_obj(return_obj=return_obj, ns_info=ns_info)
-        if self.reference_location:
-            return_obj.reference_location = self.reference_location
-        if self.description:
-            return_obj.Description = self.descriptions.to_obj(ns_info=ns_info)
-        if self.type_:
-            return_obj.Type = self.type_.to_obj(ns_info=ns_info)
-        if self.specification:
-            return_obj.Specification = self.specification.to_obj(ns_info=ns_info)
-        
-        return return_obj
-    
-    @classmethod
-    def from_dict(cls, d, return_obj=None):
-        if not d:
-            return None
-        if not return_obj:
-            return_obj = cls()
-            
-        super(GenericTestMechanism, cls).from_dict(d, return_obj)
-        return_obj.reference_location = d.get('reference_location')
-        return_obj.descriptions = StructuredTextList.from_dict(d.get('description'))
-        return_obj.type_ = VocabString.from_dict(d.get('type'))
-        return_obj.specification = EncodedCDATA.from_dict(d.get('specification'))
-        
-        return return_obj
-    
-    def to_dict(self):
-        return super(GenericTestMechanism, self).to_dict()
-=======
         if self.descriptions is None:
             self.descriptions = StructuredTextList()
-        self.descriptions.add(description)
->>>>>>> 6de78831
+        self.descriptions.add(description)
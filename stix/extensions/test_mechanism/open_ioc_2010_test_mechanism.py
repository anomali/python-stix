# Copyright (c) 2015, The MITRE Corporation. All rights reserved.
# See LICENSE.txt for complete terms.

# external
from lxml import etree
import mixbox.xml
<<<<<<< HEAD
from mixbox.fields import TypedField
=======
from mixbox.vendor.six import BytesIO, iteritems
>>>>>>> 5eccd05d

# internal
import stix
from stix.indicator.test_mechanism import _BaseTestMechanism
import stix.bindings.extensions.test_mechanism.open_ioc_2010 as open_ioc_tm_binding
from mixbox.cache import instanceof


@stix.register_extension
class OpenIOCTestMechanism(_BaseTestMechanism):
    _namespace = "http://stix.mitre.org/extensions/TestMechanism#OpenIOC2010-1"
    _binding = open_ioc_tm_binding
    _binding_class = _binding.OpenIOC2010TestMechanismType
    _xml_ns_prefix = "stix-openioc"
    _XSI_TYPE = "stix-openioc:OpenIOC2010TestMechanismType"
    _TAG_IOC = "{%s}ioc" % _namespace

    ioc = TypedField("ioc")

    def __init__(self, id_=None, idref=None):
        super(OpenIOCTestMechanism, self).__init__(id_=id_, idref=idref)
        self.ioc = None
        self.__input_namespaces__ = {}
        self.__input_schemalocations__ = {}

    def _collect_schemalocs(self, node):
        try:
            schemaloc = mixbox.xml.get_schemaloc_pairs(node)
            self.__input_schemalocations__ = dict(schemaloc)
        except KeyError:
            self.__input_schemalocations__ = {}

    def _collect_namespaces(self, node):
        self.__input_namespaces__ = dict(iteritems(node.nsmap))

    def _cast_ioc(self, node):
        ns_ioc = "http://schemas.mandiant.com/2010/ioc"
        node_ns = etree.QName(node).namespace

        if node_ns == ns_ioc:
            etree.register_namespace(self._xml_ns_prefix, self._namespace)
            node.tag = self._TAG_IOC
        else:
            error = "Cannot set ioc. Expected tag '{0}' found '{1}'."
            error = error.format(self._TAG_IOC, node.tag)
            raise ValueError(error)

    def _processed_ioc(self):
        if self.ioc is None:
            return None
        
        tree = mixbox.xml.get_etree(self.ioc)
        root = mixbox.xml.get_etree_root(tree)

        if root.tag != self._TAG_IOC:
            self._cast_ioc(root)

        self._collect_namespaces(root)
        self._collect_schemalocs(root)
        return tree

    @classmethod
    def from_obj(cls, obj):
        if not obj:
            return None
        
        return_obj = super(OpenIOCTestMechanism, cls).from_obj(obj)
        return_obj.ioc = obj.ioc
        return return_obj
    
    def to_obj(self, return_obj=None, ns_info=None):
        if not return_obj:
            return_obj = self._binding_class()
            
        super(OpenIOCTestMechanism, self).to_obj(ns_info=ns_info)
        return_obj.ioc = self._processed_ioc()
        return return_obj
    
    @classmethod
    def from_dict(cls, d):
        if not d:
            return None
         
        return_obj = super(OpenIOCTestMechanism, cls).from_dict(d)
        
        if 'ioc' in d:
            parser = mixbox.xml.get_xml_parser()
            return_obj.ioc = etree.parse(BytesIO(d['ioc']), parser=parser)
        
        return return_obj

    def to_dict(self):
        d = super(OpenIOCTestMechanism, self).to_dict()

        if self.ioc:
            d['ioc'] = etree.tostring(self._processed_ioc())

        return d
<|MERGE_RESOLUTION|>--- conflicted
+++ resolved
@@ -4,17 +4,13 @@
 # external
 from lxml import etree
 import mixbox.xml
-<<<<<<< HEAD
 from mixbox.fields import TypedField
-=======
 from mixbox.vendor.six import BytesIO, iteritems
->>>>>>> 5eccd05d
 
 # internal
 import stix
 from stix.indicator.test_mechanism import _BaseTestMechanism
 import stix.bindings.extensions.test_mechanism.open_ioc_2010 as open_ioc_tm_binding
-from mixbox.cache import instanceof
 
 
 @stix.register_extension

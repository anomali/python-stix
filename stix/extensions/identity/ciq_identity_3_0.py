# Copyright (c) 2016, The MITRE Corporation. All rights reserved.
# See LICENSE.txt for complete terms.

import lxml.etree as et

import stix
import stix.utils as utils
import stix.common as common
import stix.bindings.extensions.identity.ciq_identity_3_0 as ciq_identity_binding

from mixbox.vendor.six import string_types


XML_NS_XPIL     = "urn:oasis:names:tc:ciq:xpil:3"
XML_NS_XNL      = "urn:oasis:names:tc:ciq:xnl:3"
XML_NS_XAL      = "urn:oasis:names:tc:ciq:xal:3"
XML_NS_STIX_EXT = "http://docs.oasis-open.org/cti/ns/stix/extensions/identity/ciq-3.0-identity-1"

et.register_namespace('xpil', XML_NS_XPIL)
et.register_namespace('xnl', XML_NS_XNL)
et.register_namespace('xal', XML_NS_XAL)
et.register_namespace('stix-ciqidentity', XML_NS_STIX_EXT)


@stix.register_extension
class CIQIdentity3_0Instance(common.Identity):
<<<<<<< HEAD
    _binding        = ciq_identity_binding
    _binding_class  = _binding.CIQIdentity3_0InstanceType
    _namespace      = "http://docs.oasis-open.org/cti/ns/stix/extensions/identity/ciq-3.0-identity-1"
    _XML_NS_PREFIX  = "ciqIdentity"
    _XML_TYPE       = "CIQIdentity3.0InstanceType"
    _XSI_TYPE       = "ciqIdentity:CIQIdentity3.0InstanceType"
=======
    _binding = ciq_identity_binding
    _binding_class = _binding.CIQIdentity3_0InstanceType
    _namespace = "http://stix.mitre.org/extensions/Identity#CIQIdentity3.0-1"
    _XML_NS_PREFIX = "stix-ciqidentity"
    _XML_TYPE = "CIQIdentity3.0InstanceType"
    _XSI_TYPE = "stix-ciqidentity:CIQIdentity3.0InstanceType"
>>>>>>> 44eddb59

    def __init__(self, roles=None, specification=None):
        super(CIQIdentity3_0Instance, self).__init__()
        self.roles = roles
        self.specification = specification if specification else STIXCIQIdentity3_0()

    @property
    def roles(self):
        return self._roles

    @roles.setter
    def roles(self, valuelist):
        self._roles = []

        if not valuelist:
            return

        for role in valuelist:
            self.add_role(role)

    def add_role(self, role):
        if not isinstance(role, string_types):
            raise ValueError('role is not instance of string_types')

        self.roles.append(role)

    @property
    def specification(self):
        return self._specification

    @specification.setter
    def specification(self, value):
        if value and not isinstance(value, STIXCIQIdentity3_0):
            raise ValueError('value not instance of STIXCIQIdentity3_0Type')

        self._specification = value

    def to_obj(self, ns_info=None):
        obj = super(CIQIdentity3_0Instance, self).to_obj(ns_info=ns_info)
        obj.xsi_type = self._XSI_TYPE

        if self.roles:
            for role in self.roles:
                obj.add_Role(role)

        if self.specification:
            obj.Specification = self.specification.to_obj(ns_info=ns_info)

        return obj

    @classmethod
    def from_obj(cls, cls_obj):
        obj = super(CIQIdentity3_0Instance, cls).from_obj(cls_obj)

        roles = cls_obj.Role
        specification = cls_obj.Specification

        if roles:
            for role in roles:
                obj.add_role(role)

        if specification is not None:
            obj.specification = STIXCIQIdentity3_0.from_obj(specification)

        return obj

    def to_dict(self):
        d = super(CIQIdentity3_0Instance, self).to_dict()
        d['xsi:type'] = self._XSI_TYPE

        if self.roles:
            d['roles'] = [str(x) for x in self.roles]
        if self.specification:
            d['specification'] = self.specification.to_dict()
        return d

    @classmethod
    def from_dict(cls, cls_dict):
        if not cls_dict:
            return None

        obj = super(CIQIdentity3_0Instance, cls).from_dict(cls_dict)

        roles = cls_dict.get('roles', [])
        specification = cls_dict.get('specification')

        for role in roles:
            obj.add_role(role)

        if specification:
            obj.specification = STIXCIQIdentity3_0.from_dict(specification)

        return obj


class STIXCIQIdentity3_0(stix.Entity):
<<<<<<< HEAD
    _namespace      = "http://docs.oasis-open.org/cti/ns/stix/extensions/identity/ciq-3.0-identity-1"
=======
    _namespace = "http://stix.mitre.org/extensions/Identity#CIQIdentity3.0-1"
>>>>>>> 44eddb59
    XML_TAG = "{%s}Specification" % _namespace

    def __init__(self, party_name=None, languages=None, addresses=None,
                 organisation_info=None, electronic_address_identifiers=None,
                 free_text_lines=None, contact_numbers=None,
                 nationalities=None):
        self.party_name = party_name
        self.languages = languages
        self.addresses = addresses
        self.organisation_info = organisation_info
        self.electronic_address_identifiers = electronic_address_identifiers
        self.free_text_lines = free_text_lines
        self.contact_numbers = contact_numbers
        self.nationalities = nationalities

    @property
    def addresses(self):
        return self._addresses

    @addresses.setter
    def addresses(self, value):
        self._addresses = []
        if not value:
            return
        elif utils.is_sequence(value):
            for v in value:
                self.add_address(v)
        else:
            self.add_address(value)

    def add_address(self, value):
        if not value:
            return
        elif isinstance(value, Address):
            self.addresses.append(value)
        else:
            raise ValueError('value must be instance of Address')

    @property
    def languages(self):
        return self._languages

    @languages.setter
    def languages(self, value):
        self._languages = []
        if not value:
            return
        elif utils.is_sequence(value):
            for v in value:
                self.add_language(v)
        else:
            self.add_language(value)

    def add_language(self, value):
        if not value:
            return
        elif isinstance(value, Language):
            self.languages.append(value)
        else:
            self.languages.append(Language(value))

    @property
    def party_name(self):
        return self._party_name

    @party_name.setter
    def party_name(self, value):
        if not value:
            self._party_name = None
        elif isinstance(value, PartyName):
            self._party_name = value
        else:
            raise ValueError('party_name must be instance of PartyName')

    @property
    def electronic_address_identifiers(self):
        return self._electronic_address_identifiers

    @electronic_address_identifiers.setter
    def electronic_address_identifiers(self, value):
        self._electronic_address_identifiers = []
        if not value:
            return
        elif utils.is_sequence(value):
            for v in value:
                self.add_electronic_address_identifier(v)
        else:
            self.add_electronic_address_identifier(value)

    def add_electronic_address_identifier(self, value):
        if not value:
            return
        elif isinstance(value, ElectronicAddressIdentifier):
            self.electronic_address_identifiers.append(value)
        else:
            self.electronic_address_identifiers.append(ElectronicAddressIdentifier(value))

    @property
    def free_text_lines(self):
        return self._free_text_lines

    @free_text_lines.setter
    def free_text_lines(self, value):
        self._free_text_lines = []
        if not value:
            return
        elif utils.is_sequence(value):
            for v in value:
                self.add_free_text_line(v)
        else:
            self.add_free_text_line(value)

    def add_free_text_line(self, value):
        if not value:
            return
        elif isinstance(value, FreeTextLine):
            self.free_text_lines.append(value)
        else:
            self.free_text_lines.append(FreeTextLine(value))

    @property
    def contact_numbers(self):
        return self._contact_numbers

    @contact_numbers.setter
    def contact_numbers(self, value):
        self._contact_numbers = []
        if not value:
            return
        elif utils.is_sequence(value):
            for v in value:
                self.add_contact_number(v)
        else:
            self.add_contact_number(value)

    def add_contact_number(self, value):
        if not value:
            return
        elif isinstance(value, ContactNumber):
            self.contact_numbers.append(value)
        else:
            self.contact_numbers.append(ContactNumber(value))

    @property
    def nationalities(self):
        return self._nationalities

    @nationalities.setter
    def nationalities(self, value):
        self._nationalities = []
        if not value:
            return
        elif utils.is_sequence(value):
            for v in value:
                self.add_nationality(v)
        else:
            self.add_nationality(value)

    def add_nationality(self, value):
        if not value:
            return
        elif isinstance(value, Country):
            self.nationalities.append(value)
        else:
            self.nationalities.append(Country(value))

    @property
    def organisation_info(self):
        return self._organisation_info

    @organisation_info.setter
    def organisation_info(self, value):
        if not value:
            self._organisation_info = None
        elif isinstance(value, OrganisationInfo):
            self._organisation_info = value
        else:
            raise ValueError('organisation_info must be instance of OrganisationInfo')

    @classmethod
    def from_obj(cls, obj, return_obj=None):
        if obj is None:
            return None
        if not return_obj:
            return_obj = cls()

        party_name = obj.findall(PartyName.XML_TAG)
        if party_name is not None and len(party_name) > 0:
            return_obj.party_name = PartyName.from_obj(party_name[0])

        languages = obj.findall("{%s}Languages" % XML_NS_XPIL)
        if languages is not None and len(languages) > 0:
            return_obj.languages = [Language.from_obj(x) for x in languages[0]]

        addresses = obj.findall("{%s}Addresses" % XML_NS_XPIL)
        if addresses is not None and len(addresses) > 0:
            return_obj.addresses = [Address.from_obj(x) for x in addresses[0]]

        nationalities = obj.findall("{%s}Nationalities" % XML_NS_XPIL)
        if nationalities is not None and len(nationalities) > 0:
            return_obj.nationalities = [Country.from_obj(x) for x in nationalities[0]]

        organisation_info = obj.findall(OrganisationInfo.XML_TAG)
        if organisation_info is not None and len(organisation_info) > 0:
            return_obj.organisation_info = OrganisationInfo.from_obj(organisation_info[0])

        electronic_address_identifiers = obj.findall("{%s}ElectronicAddressIdentifiers" % XML_NS_XPIL)
        if electronic_address_identifiers is not None and len(electronic_address_identifiers) > 0:
            return_obj.electronic_address_identifiers = [ElectronicAddressIdentifier.from_obj(x) for x in electronic_address_identifiers[0]]

        free_text_lines = obj.findall("{%s}FreeTextLines" % XML_NS_XPIL)
        if free_text_lines is not None and len(free_text_lines) > 0:
            return_obj.free_text_lines = [FreeTextLine.from_obj(x) for x in free_text_lines[0]]

        contact_numbers = obj.findall("{%s}ContactNumbers" % XML_NS_XPIL)
        if contact_numbers is not None and len(contact_numbers) > 0:
            return_obj.contact_numbers = [ContactNumber.from_obj(x) for x in contact_numbers[0]]

        return return_obj

    def to_obj(self, return_obj=None, ns_info=None):
        # Throw away return value; this class has no _binding_class, so
        # it will return None anyway.  This to_obj() is anomalous in that it
        # returns an etree Element instead of a generateDS object.  Bindings
        # have all been hacked up to make this work.  The super call does,
        # however, do namespace collection (if ns_info is given), so it's
        # still important.
        super(STIXCIQIdentity3_0, self).to_obj(ns_info=ns_info)

        if not return_obj:
            root_tag = STIXCIQIdentity3_0.XML_TAG
            return_obj = et.Element(root_tag)

        if self.free_text_lines:
            ftl_root = et.Element("{%s}FreeTextLines" % XML_NS_XPIL)
            return_obj.append(ftl_root)
            for ftl in self.free_text_lines:
                ftl_root.append(ftl.to_obj(ns_info=ns_info))

        if self.party_name:
            return_obj.append(self.party_name.to_obj(ns_info=ns_info))

        if self.addresses:
            addresses_root = et.Element("{%s}Addresses" % XML_NS_XPIL)
            return_obj.append(addresses_root)
            for address in self.addresses:
                addresses_root.append(address.to_obj(ns_info=ns_info))

        if self.contact_numbers:
            contact_numbers_root = et.Element("{%s}ContactNumbers" % XML_NS_XPIL)
            return_obj.append(contact_numbers_root)
            for contact_number in self.contact_numbers:
                contact_numbers_root.append(contact_number.to_obj(ns_info=ns_info))

        if self.electronic_address_identifiers:
            eai_root = et.Element("{%s}ElectronicAddressIdentifiers" % XML_NS_XPIL)
            return_obj.append(eai_root)
            for eai in self.electronic_address_identifiers:
                eai_root.append(eai.to_obj(ns_info=ns_info))

        if self.organisation_info:
            return_obj.append(self.organisation_info.to_obj(ns_info=ns_info))

        if self.languages:
            languages_root = et.Element("{%s}Languages" % XML_NS_XPIL)
            return_obj.append(languages_root)
            for language in self.languages:
                languages_root.append(language.to_obj(ns_info=ns_info))

        if self.nationalities:
            nationalities_root = et.Element("{%s}Nationalities" % XML_NS_XPIL)
            return_obj.append(nationalities_root)
            for country in self.nationalities:
                country_obj = country.to_obj(ns_info=ns_info)
                country_obj.tag = "{%s}Country" % XML_NS_XPIL
                nationalities_root.append(country_obj)

        return return_obj

    @classmethod
    def from_dict(cls, dict_repr, return_obj=None):
        if not dict_repr:
            return None
        if not return_obj:
            return_obj = cls()

        return_obj.party_name = PartyName.from_dict(dict_repr.get('party_name'))
        return_obj.languages = [Language.from_dict(x) for x in dict_repr.get('languages', [])]
        return_obj.addresses = [Address.from_dict(x) for x in dict_repr.get('addresses', [])]
        return_obj.electronic_address_identifiers = [ElectronicAddressIdentifier.from_dict(x) for x in dict_repr.get('electronic_address_identifiers', [])]
        return_obj.free_text_lines = [FreeTextLine.from_dict(x) for x in dict_repr.get('free_text_lines', [])]
        return_obj.contact_numbers = [ContactNumber.from_dict(x) for x in dict_repr.get('contact_numbers', [])]
        return_obj.nationalities = [Country.from_dict(x) for x in dict_repr.get('nationalities', [])]
        return_obj.organisation_info = OrganisationInfo.from_dict(dict_repr.get('organisation_info'))

        return return_obj

    def to_dict(self):
        d = {}

        if self.party_name:
            d['party_name'] = self.party_name.to_dict()
        if self.languages:
            d['languages'] = [x.to_dict() for x in self.languages]
        if self.addresses:
            d['addresses'] = [x.to_dict() for x in self.addresses]
        if self.electronic_address_identifiers:
            d['electronic_address_identifiers'] = [x.to_dict() for x in self.electronic_address_identifiers]
        if self.free_text_lines:
            d['free_text_lines'] = [x.to_dict() for x in self.free_text_lines]
        if self.contact_numbers:
            d['contact_numbers'] = [x.to_dict() for x in self.contact_numbers]
        if self.nationalities:
            d['nationalities'] = [x.to_dict() for x in self.nationalities]
        if self.organisation_info:
            d['organisation_info'] = self.organisation_info.to_dict()

        return d


class Address(stix.Entity):
    _namespace = XML_NS_XPIL
    XML_TAG = "{%s}Address" % _namespace

    def __init__(self, free_text_address=None, country=None,
                 administrative_area=None):
        self.free_text_address = free_text_address
        self.country = country
        self.administrative_area = administrative_area

    @property
    def country(self):
        return self._country

    @country.setter
    def country(self, value):
        self._set_var(Country, country=value)

    @property
    def administrative_area(self):
        return self._administrative_area

    @administrative_area.setter
    def administrative_area(self, value):
        self._set_var(AdministrativeArea, administrative_area=value)

    @property
    def free_text_address(self):
        return self._free_text_address

    @free_text_address.setter
    def free_text_address(self, value):
        self._set_var(FreeTextAddress, free_text_address=value)

    def to_obj(self, return_obj=None, ns_info=None):
        super(Address, self).to_obj(ns_info=ns_info)

        if not return_obj:
            return_obj = et.Element(self.XML_TAG)

        if self.free_text_address:
            return_obj.append(self.free_text_address.to_obj(ns_info=ns_info))
        if self.country:
            return_obj.append(self.country.to_obj(ns_info=ns_info))
        if self.administrative_area:
            return_obj.append(self.administrative_area.to_obj(ns_info=ns_info))

        return return_obj

    def to_dict(self):
        d = {}
        if self.free_text_address:
            d['free_text_address'] = self.free_text_address.to_dict()
        if self.country:
            d['country'] = self.country.to_dict()
        if self.administrative_area:
            d['administrative_area'] = self.administrative_area.to_dict()
        return d

    @classmethod
    def from_obj(cls, obj, return_obj=None):
        if obj is None:
            return None
        if not return_obj:
            return_obj = cls()

        free_text_address = obj.findall("{%s}FreeTextAddress" % XML_NS_XAL)
        if len(free_text_address) > 0:
            return_obj.free_text_address = FreeTextAddress.from_obj(free_text_address[0])

        country = obj.findall("{%s}Country" % XML_NS_XAL)
        if len(country) > 0:
            return_obj.country = Country.from_obj(country[0])

        administrative_area = obj.findall("{%s}AdministrativeArea" % XML_NS_XAL)
        if len(administrative_area) > 0:
            return_obj.administrative_area = AdministrativeArea.from_obj(administrative_area[0])

        return return_obj

    @classmethod
    def from_dict(cls, d, return_obj=None):
        if not d:
            return None
        if not return_obj:
            return_obj = cls()

        return_obj.free_text_address = FreeTextAddress.from_dict(d.get('free_text_address'))
        return_obj.country = Country.from_dict(d.get('country'))
        return_obj.administrative_area = AdministrativeArea.from_dict(d.get('administrative_area'))
        return return_obj


class AdministrativeArea(stix.Entity):
    _namespace = XML_NS_XAL
    XML_TAG = "{%s}AdministrativeArea" % _namespace

    def __init__(self, name_elements=None):
        self.name_elements = name_elements

    @property
    def name_elements(self):
        return self._name_elements

    @name_elements.setter
    def name_elements(self, value):
        self._name_elements = []
        if not value:
            return
        elif utils.is_sequence(value):
            for v in value:
                self.add_name_element(v)
        else:
            self.add_name_element(value)

    def add_name_element(self, value):
        if not value:
            return
        elif isinstance(value, NameElement):
            self.name_elements.append(value)
        else:
            self.name_elements.append(NameElement(value))

    @classmethod
    def from_obj(cls, obj, return_obj=None):
        if obj is None:
            return None
        if not return_obj:
            return_obj = cls()

        name_elements = obj.findall(NameElement.XML_TAG)
        if name_elements:
            for name_element in name_elements:
                return_obj.name_elements.append(NameElement.from_obj(name_element))

        return return_obj

    def to_obj(self, return_obj=None, ns_info=None):
        super(AdministrativeArea, self).to_obj(ns_info=ns_info)

        if not return_obj:
            return_obj = et.Element(self.XML_TAG)

        for name_element in self.name_elements:
            return_obj.append(name_element.to_obj(ns_info=ns_info))

        return return_obj

    def to_dict(self):
        d = {}
        if self.name_elements:
            d['name_elements'] = [x.to_dict() for x in self.name_elements]
        return d

    @classmethod
    def from_dict(cls, d, return_obj=None):
        if not d:
            return None
        if not return_obj:
            return_obj = cls()

        return_obj.name_elements = [NameElement.from_dict(x) for x in d.get('name_elements', [])]
        return return_obj


class Country(stix.Entity):
    _namespace = XML_NS_XAL
    XML_TAG = "{%s}Country" % _namespace

    def __init__(self, name_elements=None):
        self.name_elements = name_elements

    @property
    def name_elements(self):
        return self._name_elements

    @name_elements.setter
    def name_elements(self, value):
        self._name_elements = []
        if not value:
            return
        elif utils.is_sequence(value):
            for v in value:
                self.add_name_element(v)
        else:
            self.add_name_element(value)

    def add_name_element(self, value):
        if not value:
            return
        elif isinstance(value, NameElement):
            self.name_elements.append(value)
        else:
            self.name_elements.append(NameElement(value))

    @classmethod
    def from_obj(cls, obj, return_obj=None):
        if obj is None:
            return None
        if not return_obj:
            return_obj = cls()

        name_elements = obj.findall("{%s}NameElement" % XML_NS_XAL)
        if name_elements:
            for name_element in name_elements:
                return_obj.name_elements.append(NameElement.from_obj(name_element))

        return return_obj

    def to_obj(self, return_obj=None, ns_info=None):
        super(Country, self).to_obj(ns_info=ns_info)

        if not return_obj:
            return_obj = et.Element(self.XML_TAG)

        for name_element in self.name_elements:
            return_obj.append(name_element.to_obj(ns_info=ns_info))

        return return_obj

    def to_dict(self):
        d = {}
        if self.name_elements:
            d['name_elements'] = [x.to_dict() for x in self.name_elements]
        return d
    
    @classmethod
    def from_dict(cls, d, return_obj=None):
        if not d:
            return None
        if not return_obj:
            return_obj = cls()

        return_obj.name_elements = [NameElement.from_dict(x) for x in d.get('name_elements', [])]
        return return_obj


class NameElement(stix.Entity):
    _namespace = XML_NS_XAL
    XML_TAG = "{%s}NameElement" % XML_NS_XAL

    def __init__(self, value=None, name_type=None, name_code=None,
                 name_code_type=None):
        self.value = value
        self.name_type = name_type
        self.name_code = name_code
        self.name_code_type = name_code_type

    def to_obj(self, return_obj=None, ns_info=None):
        super(NameElement, self).to_obj(ns_info=ns_info)

        return_obj = et.Element(self.XML_TAG)
        return_obj.text = self.value

        if self.name_type:
            return_obj.set('{%s}NameType' % self._namespace, self.name_type)
        if self.name_code:
            return_obj.set('{%s}NameCode' % self._namespace, self.name_code)
        if self.name_code_type:
            return_obj.set('{%s}NameCodeType' % self._namespace, self.name_code_type)

        return return_obj

    @classmethod
    def from_obj(cls, obj, return_obj=None):
        if obj is None:
            return None

        if not return_obj:
            return_obj = cls()

        return_obj.value = obj.text
        return_obj.name_type = obj.get('{%s}NameType' % cls._namespace)
        return_obj.name_code = obj.get('{%s}NameCode' % cls._namespace)
        return_obj.name_code_type = obj.get('{%s}NameCodeType' % cls._namespace)

        return return_obj

    def to_dict(self):
        d = {}
        if self.value:
            d['value'] = self.value
        if self.name_type:
            d['name_type'] = self.name_type
        if self.name_code:
            d['name_code'] = self.name_code
        if self.name_code_type:
            d['name_code_type'] = self.name_code_type
        return d

    @classmethod
    def from_dict(cls, d, return_obj=None):
        if not d:
            return None

        if not return_obj:
            return_obj = cls()

        return_obj.value = d.get('value')
        return_obj.name_type = d.get('name_type')
        return_obj.name_code = d.get('name_code')
        return_obj.name_code_type = d.get('name_code_type')
        return return_obj


class FreeTextAddress(stix.Entity):
    _namespace = XML_NS_XAL
    XML_TAG = "{%s}FreeTextAddress" % XML_NS_XAL

    def __init__(self, address_lines=None):
        self.address_lines = address_lines

    @property
    def address_lines(self):
        return self._address_lines

    @address_lines.setter
    def address_lines(self, value):
        self._address_lines = []

        if value is None or len(value) == 0:
            return
        elif utils.is_sequence(value):
            self._address_lines = value
        else:
            self._address_lines.append(value)

    @classmethod
    def from_obj(cls, obj, return_obj=None):
        if obj is None or len(obj) == 0:
            return None
        if not return_obj:
            return_obj = cls()

        address_line_tag = "{%s}AddressLine" % XML_NS_XAL
        address_lines = obj.findall(address_line_tag)
        if address_lines:
            for address_line in address_lines:
                return_obj.address_lines.append(address_line.text)

        return return_obj

    def to_obj(self, return_obj=None, ns_info=None):
        super(FreeTextAddress, self).to_obj(ns_info=ns_info)

        if not return_obj:
            return_obj = et.Element(self.XML_TAG)

        for address in self.address_lines:
            address_line = et.Element("{%s}AddressLine" % XML_NS_XAL)
            address_line.text = address
            return_obj.append(address_line)

        return return_obj

    @classmethod
    def from_dict(cls, d, return_obj=None):
        if not d:
            return None

        if not return_obj:
            return_obj = cls()

        return_obj.address_lines = d.get('address_lines', [])
        return return_obj

    def to_dict(self):
        d = {}
        if self.address_lines:
            d['address_lines'] = self.address_lines
        return d


class PartyName(stix.Entity):
    _namespace = XML_NS_XPIL
    XML_TAG = "{%s}PartyName" % _namespace

    def __init__(self, name_lines=None, person_names=None, organisation_names=None):
        self.name_lines = []
        self.person_names = []
        self.organisation_names = []

        if name_lines:
            for value in name_lines:
                self.add_name_line(value)

        if person_names:
            for value in person_names:
                self.add_person_name(value)

        if organisation_names:
            for value in organisation_names:
                self.add_organisation_name(value)

    def add_name_line(self, value):
        if isinstance(value, string_types):
            self.name_lines.append(NameLine(value))
        elif isinstance(value, NameLine):
            self.name_lines.append(value)
        else:
            raise ValueError('value must be a string_types or NameLine instance')

    def add_person_name(self, value):
        if isinstance(value, string_types):
            self.person_names.append(PersonName(name_elements=[value]))
        elif isinstance(value, PersonName):
            self.person_names.append(value) 
        else:
            raise ValueError('value must be instance of PersonName or string_types')

    def add_organisation_name(self, value):
        if isinstance(value, string_types):
            self.organisation_names.append(OrganisationName(name_elements=[value]))  
        elif isinstance(value, OrganisationName):
            self.organisation_names.append(value)
        else:
            raise ValueError('value must be instance of OrganisationName')

    def to_obj(self, return_obj=None, ns_info=None):
        super(PartyName, self).to_obj(ns_info=ns_info)

        if not return_obj:
            root_tag = PartyName.XML_TAG
            return_obj = et.Element(root_tag)

        for name_line in self.name_lines:
            return_obj.append(name_line.to_obj(ns_info=ns_info))

        for person_name in self.person_names:
            return_obj.append(person_name.to_obj(ns_info=ns_info))

        for organisation_name in self.organisation_names:
            return_obj.append(organisation_name.to_obj(ns_info=ns_info))

        return return_obj

    @classmethod
    def from_obj(cls, obj, return_obj=None):
        if obj is None:
            return None

        if not return_obj:
            return_obj = cls()

        name_lines = obj.findall(NameLine.XML_TAG)
        if name_lines:
            for name_line_obj in name_lines:
                name_line = NameLine.from_obj(name_line_obj)
                return_obj.add_name_line(name_line)

        person_names = obj.findall(PersonName.XML_TAG)
        if person_names:
            for person_name_obj in person_names:
                person_name = PersonName.from_obj(person_name_obj)
                return_obj.add_person_name(person_name)

        org_names = obj.findall(OrganisationName.XML_TAG)
        if org_names:
            for organisation_name_obj in org_names:
                org_name = OrganisationName.from_obj(organisation_name_obj)
                return_obj.add_organisation_name(org_name)

        return return_obj

    def to_dict(self):
        d = {}

        if self.name_lines:
            for name_line in self.name_lines:
                d.setdefault('name_lines', []).append(name_line.to_dict())

        if self.organisation_names:
            for on in self.organisation_names:
                d.setdefault('organisation_names', []).append(on.to_dict())

        if self.person_names:
            for pn in self.person_names:
                d.setdefault('person_names', []).append(pn.to_dict())

        return d

    @classmethod
    def from_dict(cls, dict_repr, return_obj=None):
        if not dict_repr:
            return None

        if not return_obj:
            return_obj = cls()

        nl_dicts = dict_repr.get('name_lines', [])
        on_dicts = dict_repr.get('organisation_names', [])
        pn_dicts = dict_repr.get('person_names', [])

        for nl in nl_dicts:
            name_line = NameLine.from_dict(nl)
            return_obj.add_name_line(name_line)

        for on in on_dicts:
            organisation_name = OrganisationName.from_dict(on)
            return_obj.add_organisation_name(organisation_name)

        for pn in pn_dicts:
            person_name = PersonName.from_dict(pn)
            return_obj.add_person_name(person_name)

        return return_obj


class NameLine(stix.Entity):
    _namespace = XML_NS_XNL
    XML_TAG = "{%s}NameLine" % _namespace

    def __init__(self, value=None, type_=None):
        self.value = value
        self.type = type_

    @property
    def value(self):
        return self._value

    @value.setter
    def value(self, value):
        if value and not isinstance(value, string_types):
            raise ValueError('value must be instance of string_types')

        self._value = value

    def to_obj(self, return_obj=None, ns_info=None):
        super(NameLine, self).to_obj(ns_info=ns_info)

        if not return_obj:
            root_tag = NameLine.XML_TAG
            return_obj = et.Element(root_tag)

        if self.type:
            return_obj.attrib['Type'] = self.type

        if self.value:
            return_obj.text = self.value

        return return_obj

    @classmethod
    def from_obj(cls, obj, return_obj=None):
        if obj is None:
            return None

        if not return_obj:
            return_obj = cls()

        return_obj.value = obj.text
        return_obj.type = obj.get('Type')

        return return_obj

    def to_dict(self):
        d = {'value': self.value}

        if self.type:
            d['type'] = self.type

        return d

    @classmethod
    def from_dict(cls, dict_repr, return_obj=None):
        if not dict_repr:
            return None

        if not return_obj:
            return_obj = cls()

        return_obj.value = dict_repr.get('value', None)
        return_obj.type = dict_repr.get('type', None)

        return return_obj


class PersonName(stix.Entity):
    _namespace = XML_NS_XNL
    XML_TAG = "{%s}PersonName" % _namespace

    def __init__(self, name_elements=None):
        self.name_elements = []

        if name_elements:
            for name_element in name_elements:
                self.add_name_element(name_element)

    def add_name_element(self, value):
        if isinstance(value, string_types):
            self.name_elements.append(PersonNameElement(value=value))
        elif isinstance(value, PersonNameElement):
            self.name_elements.append(value)
        else:
            raise ValueError('value must be instance of PersonNameElement')

    def to_obj(self, return_obj=None, ns_info=None):
        super(PersonName, self).to_obj(ns_info=ns_info)

        if not return_obj:
            root_tag = PersonName.XML_TAG
            return_obj = et.Element(root_tag)

        for name_element in self.name_elements:
            return_obj.append(name_element.to_obj(ns_info=ns_info))

        return return_obj

    @classmethod
    def from_obj(cls, obj, return_obj=None):
        if obj is None:
            return None

        if not return_obj:
            return_obj = cls()

        name_elements = obj.findall(PersonNameElement.XML_TAG)
        if name_elements:
            for name_element_obj in name_elements:
                person_name_element = PersonNameElement.from_obj(name_element_obj)
                return_obj.add_name_element(person_name_element)

        return return_obj

    def to_dict(self):
        d = {}

        if self.name_elements:
            for ne in self.name_elements:
                d.setdefault('name_elements', []).append(ne.to_dict())

        return d

    @classmethod
    def from_dict(cls, dict_repr, return_obj=None):
        if not dict_repr:
            return None

        if not return_obj:
            return_obj = cls()

        ne_dicts = dict_repr.get('name_elements', [])

        for ne_dict in ne_dicts:
            return_obj.add_name_element(PersonNameElement.from_dict(ne_dict))

        return return_obj


class OrganisationName(stix.Entity):
    _namespace = XML_NS_XNL
    XML_TAG = "{%s}OrganisationName" % _namespace

    def __init__(self, name_elements=None, subdivision_names=None, type_=None):
        self.type_ = type_
        self.name_elements = name_elements
        self.subdivision_names = subdivision_names

    @property
    def name_elements(self):
        return self._name_elements

    @name_elements.setter
    def name_elements(self, value):
        self._name_elements = []
        if not value:
            return
        elif utils.is_sequence(value):
            for v in value:
                self.add_organisation_name_element(v)
        else:
            self.add_organisation_name_element(value)

    def add_organisation_name_element(self, value):
        if isinstance(value, string_types):
            self.name_elements.append(OrganisationNameElement(value=value))
        elif isinstance(value, OrganisationNameElement):
            self.name_elements.append(value)
        else:
            raise ValueError('value must be instance of OrganisationNameElement')

    @property
    def subdivision_names(self):
        return self._subdivision_names

    @subdivision_names.setter
    def subdivision_names(self, value):
        self._subdivision_names = []
        if not value:
            return
        elif utils.is_sequence(value):
            for v in value:
                self.add_subdivision_name(v)
        else:
            self.add_subdivision_name(value)

    def add_subdivision_name(self, value):
        if not isinstance(value, SubDivisionName):
            raise ValueError('value must be instance of SubDivisionName')

        self.subdivision_names.append(value)

    def to_obj(self, return_obj=None, ns_info=None):
        super(OrganisationName, self).to_obj(ns_info=ns_info)

        if not return_obj:
            root_tag = OrganisationName.XML_TAG
            return_obj = et.Element(root_tag)

        if self.type_:
            return_obj.attrib['{%s}Type' % XML_NS_XNL] = self.type_
        for name_element in self.name_elements:
            return_obj.append(name_element.to_obj(ns_info=ns_info))
        for subdivision_name in self.subdivision_names:
            return_obj.append(subdivision_name.to_obj(ns_info=ns_info))

        return return_obj

    @classmethod
    def from_obj(cls, obj, return_obj=None):
        if obj is None:
            return None
        if not return_obj:
            return_obj = cls()

        return_obj.type_ = obj.attrib.get('{%s}Type' % XML_NS_XNL)

        name_elements = obj.findall(OrganisationNameElement.XML_TAG)
        if name_elements:
            for name_element_obj in name_elements:
                name_element = OrganisationNameElement.from_obj(name_element_obj)
                return_obj.add_organisation_name_element(name_element)

        sub_division_names = obj.findall(SubDivisionName.XML_TAG)
        if sub_division_names:
            for sub_division_name_obj in sub_division_names:
                sub_division_name = SubDivisionName.from_obj(sub_division_name_obj)
                return_obj.add_subdivision_name(sub_division_name)

        return return_obj

    def to_dict(self):
        d = {}

        if self.type_:
            d['type'] = self.type_
        if self.name_elements:
            for ne in self.name_elements:
                d.setdefault('name_elements', []).append(ne.to_dict())
        if self.subdivision_names:
            for sn in self.subdivision_names:
                d.setdefault('subdivision_names', []).append(sn.to_dict())

        return d

    @classmethod
    def from_dict(cls, dict_repr, return_obj=None):
        if not dict_repr:
            return None
        if not return_obj:
            return_obj = cls()

        ne_dicts = dict_repr.get('name_elements', [])
        sn_dicts = dict_repr.get('subdivision_names', [])

        return_obj.type_ = dict_repr.get('type')
        for ne_dict in ne_dicts:
            return_obj.add_organisation_name_element(OrganisationNameElement.from_dict(ne_dict))
        for sn_dict in sn_dicts:
            return_obj.add_subdivision_name(SubDivisionName.from_dict(sn_dict))

        return return_obj


class _BaseNameElement(stix.Entity):
    """Do not instantiate directly: use PersonNameElement or
    OrganisationNameElement

    """
    def __init__(self, value=None):
        self.value = value

    @property
    def value(self):
        return self._value

    @value.setter
    def value(self, value):
        # if not value:
        #    raise ValueError('value cannot be None')

        self._value = value

    @classmethod
    def from_obj(cls, obj, return_obj=None):
        if not return_obj:
            raise ValueError("Must supply return_obj")

        return_obj.value = obj.valueOf_
        return return_obj

    def to_obj(self, return_obj=None, ns_info=None):
        super(_BaseNameElement, self).to_obj(ns_info=ns_info)

        return_obj.text = self.value
        return return_obj

    @classmethod
    def from_dict(cls, dict_repr, return_obj=None):
        if not return_obj:
            raise ValueError("Must supply return_obj")

        return_obj.value = dict_repr.get('value', None)
        return return_obj

    def to_dict(self):
        return dict(value=self.value)


class PersonNameElement(_BaseNameElement):
    _namespace = XML_NS_XNL
    XML_TAG = "{%s}NameElement" % _namespace

    TYPE_TITLE = 'Title'
    TYPE_PRECEDING_TITLE = 'PrecedingTitle'
    TYPE_FIRST_NAME = 'FirstName'
    TYPE_MIDDLE_NAME = 'MiddleName'
    TYPE_LAST_NAME = 'LastName'
    TYPE_OTHER_NAME = 'OtherName'
    TYPE_ALIAS = 'Alias'
    TYPE_GENERATION_IDENTIFIER = 'GenerationIdentifier'
    TYPE_DEGREE = 'Degree'

    TYPES = (
        TYPE_TITLE, TYPE_PRECEDING_TITLE, TYPE_FIRST_NAME, TYPE_LAST_NAME,
        TYPE_MIDDLE_NAME, TYPE_OTHER_NAME, TYPE_ALIAS,
        TYPE_GENERATION_IDENTIFIER, TYPE_DEGREE
    )

    def __init__(self, value=None, element_type=None):
        super(PersonNameElement, self).__init__(value)
        self.element_type = element_type

    @property
    def element_type(self):
        return self._element_type

    @element_type.setter
    def element_type(self, value):
        if value and value not in self.TYPES:
            raise ValueError('value must be one of %s: ' % (self.TYPES,))

        self._element_type = value

    def to_obj(self, return_obj=None, ns_info=None):
        if not return_obj:
            root_tag = PersonNameElement.XML_TAG
            return_obj = et.Element(root_tag)

        super(PersonNameElement, self).to_obj(return_obj=return_obj, ns_info=ns_info)

        if self.element_type:
            return_obj.attrib['ElementType'] = self.element_type

        return return_obj

    @classmethod
    def from_obj(cls, obj, return_obj=None):
        if obj is None:
            return None

        if not return_obj:
            return_obj = cls()

        return_obj.element_type = obj.get('ElementType')
        return_obj.value = obj.text

        return return_obj

    def to_dict(self):
        d = {'value': self.value}

        if self.element_type:
            d['element_type'] = self.element_type

        return d

    @classmethod
    def from_dict(cls, dict_repr, return_obj=None):
        if not dict_repr:
            return None

        if not return_obj:
            return_obj = cls()

        return_obj.value = dict_repr.get('value', None)
        return_obj.element_type = dict_repr.get('element_type', None)

        return return_obj


class OrganisationNameElement(_BaseNameElement):
    _namespace = XML_NS_XNL
    XML_TAG = "{%s}NameElement" % _namespace

    TYPE_NAME_ONLY = "NameOnly"
    TYPE_TYPE_ONLY = "TypeOnly"
    TYPE_FULL_NAME = "FullName"

    TYPES = (TYPE_NAME_ONLY, TYPE_TYPE_ONLY, TYPE_FULL_NAME)

    def __init__(self, value=None, element_type=None):
        super(OrganisationNameElement, self).__init__(value)
        self.value = value
        self.element_type = element_type

    @property
    def element_type(self):
        return self._element_type

    @element_type.setter
    def element_type(self, value):
        if value and value not in self.TYPES:
            raise ValueError('value must be one of: %s ' % (self.TYPES,))

        self._element_type = value

    def to_obj(self, return_obj=None, ns_info=None):
        if not return_obj:
            root_tag = OrganisationNameElement.XML_TAG
            return_obj = et.Element(root_tag)

        super(OrganisationNameElement, self).to_obj(return_obj=return_obj, ns_info=ns_info)

        if self.element_type:
            return_obj.attrib['{%s}ElementType' % XML_NS_XNL] = self.element_type

        return return_obj

    @classmethod
    def from_obj(cls, obj, return_obj=None):
        if obj is None:
            return None

        if not return_obj:
            return_obj = cls()

        return_obj.element_type = obj.get('{%s}ElementType' % XML_NS_XNL)
        return_obj.value = obj.text

        return return_obj

    def to_dict(self):
        d = {}
        if self.element_type:
            d['element_type'] = self.element_type
        if self.value:
            d['value'] = self.value

        return d

    @classmethod
    def from_dict(cls, dict_repr, return_obj=None):
        if not dict_repr:
            return None

        if not return_obj:
            return_obj = cls()

        return_obj.value = dict_repr.get('value')
        return_obj.element_type = dict_repr.get('element_type')

        return return_obj


class SubDivisionName(stix.Entity):
    _namespace = XML_NS_XNL
    XML_TAG = "{%s}SubDivisionName" % _namespace

    TYPE_DEPARTMENT = 'Department'
    TYPE_DIVISION = 'Division'
    TYPE_BRANCH = 'Branch'
    TYPE_BUSINESS_UNIT = 'BusinessUnit'
    TYPE_SCHOOL = 'School'
    TYPE_SECTION = 'Section'

    TYPES = (
        TYPE_DEPARTMENT, TYPE_DIVISION, TYPE_BRANCH, TYPE_BUSINESS_UNIT,
        TYPE_SCHOOL, TYPE_SECTION
    )

    def __init__(self, value=None, type_=None):
        self.value = value
        self.type = type_

    @property
    def type(self):
        return self._type

    @type.setter
    def type(self, value):
        if value and value not in self.TYPES:
            raise ValueError('value must be one of: %s' % (self.TYPES,))

        self._type = value

    def to_obj(self, return_obj=None, ns_info=None):
        super(SubDivisionName, self).to_obj(ns_info=ns_info)

        if not return_obj:
            root_tag = SubDivisionName.XML_TAG
            return_obj = et.Element(root_tag)

        if self.type:
            return_obj.attrib['{%s}Type' % XML_NS_XNL] = self.type

        return_obj.text = self.value
        return return_obj

    @classmethod
    def from_obj(cls, obj, return_obj=None):
        if obj is None:
            return None

        if not return_obj:
            return_obj = cls()

        return_obj.type = obj.get('{%s}Type' % XML_NS_XNL)
        return_obj.value = obj.text

        return return_obj

    def to_dict(self):
        d = {'value': self.value}

        if self.type:
            d['type'] = self.type

        return d

    @classmethod
    def from_dict(cls, dict_repr, return_obj=None):
        if not dict_repr:
            return None

        if not return_obj:
            return_obj = cls()

        return_obj.value = dict_repr.get('value')
        return_obj.type = dict_repr.get('type')
        return return_obj


class Language(stix.Entity):
    _namespace = XML_NS_XPIL
    XML_TAG = "{%s}Language" % _namespace

    def __init__(self, value=None):
        self.value = value

    def to_obj(self, return_obj=None, ns_info=None):
        super(Language, self).to_obj(ns_info=ns_info)

        return_obj = et.Element(self.XML_TAG)
        return_obj.text = self.value
        return return_obj

    @classmethod
    def from_obj(cls, obj):
        if obj is None:
            return None

        return_obj = cls()
        return_obj.value = obj.text
        return return_obj

    def to_dict(self):
        d = {}
        if self.value:
            d['value'] = self.value
        return d

    @classmethod
    def from_dict(cls, d):
        if not d:
            return None

        return_obj = cls()
        return_obj.value = d.get('value')
        return return_obj


class ElectronicAddressIdentifier(stix.Entity):
    _namespace = XML_NS_XPIL
    XML_TAG = "{%s}ElectronicAddressIdentifier" % _namespace

    def __init__(self, value=None, type_=None):
        self.type_ = type_
        self.value = value

    def to_obj(self, return_obj=None, ns_info=None):
        super(ElectronicAddressIdentifier, self).to_obj(ns_info=ns_info)

        return_obj = et.Element(self.XML_TAG)
        return_obj.text = self.value

        if self.type_:
            return_obj.attrib['{%s}Type' % XML_NS_XPIL] = self.type_

        return return_obj

    @classmethod
    def from_obj(cls, obj, return_obj=None):
        if obj is None:
            return None

        if not return_obj:
            return_obj = cls()

        return_obj.type_ = obj.attrib.get('{%s}Type' % XML_NS_XPIL)
        return_obj.value = obj.text
        return return_obj

    def to_dict(self):
        d = {}
        if self.value:
            d['value'] = self.value
        if self.type_:
            d['type'] = self.type_
        return d

    @classmethod
    def from_dict(cls, d, return_obj=None):
        if not d:
            return None

        if not return_obj:
            return_obj = cls()

        return_obj.value = d.get('value')
        return_obj.type_ = d.get('type')
        return return_obj


class OrganisationInfo(stix.Entity):
    _namespace = XML_NS_XPIL
    XML_TAG = "{%s}OrganisationInfo" % _namespace

    def __init__(self, industry_type=None):
        self.industry_type = industry_type

    def to_obj(self, return_obj=None, ns_info=None):
        super(OrganisationInfo, self).to_obj(ns_info=ns_info)

        return_obj = et.Element(self.XML_TAG)
        if self.industry_type:
            return_obj.attrib['{%s}IndustryType' % self._namespace] = self.industry_type

        return return_obj

    @classmethod
    def from_obj(cls, obj, return_obj=None):
        if obj is None:
            return None

        if not return_obj:
            return_obj = cls()

        return_obj.industry_type = obj.get('{%s}IndustryType' % cls._namespace)
        return return_obj

    def to_dict(self):
        d = {}
        if self.industry_type:
            d['industry_type'] = self.industry_type
        return d

    @classmethod
    def from_dict(cls, d, return_obj=None):
        if not d:
            return None

        if not return_obj:
            return_obj = cls()

        return_obj.industry_type = d.get('industry_type')
        return return_obj


class FreeTextLine(stix.Entity):
    _namespace = XML_NS_XPIL
    XML_TAG = "{%s}FreeTextLine" % _namespace

    def __init__(self, value=None, type_=None):
        self.value = value
        self.type_ = type_

    def to_obj(self, return_obj=None, ns_info=None):
        super(FreeTextLine, self).to_obj(ns_info=ns_info)

        return_obj = et.Element(self.XML_TAG)
        if self.type_:
            return_obj.attrib['{%s}Type' % self._namespace] = self.type_
        if self.value:
            return_obj.text = self.value

        return return_obj

    @classmethod
    def from_obj(cls, obj, return_obj=None):
        if obj is None:
            return None

        if not return_obj:
            return_obj = cls()

        return_obj.type_ = obj.get('{%s}Type' % cls._namespace)
        return_obj.value = obj.text
        return return_obj

    def to_dict(self):
        d = {}
        if self.type_:
            d['type'] = self.type_
        if self.value:
            d['value'] = self.value
        return d

    @classmethod
    def from_dict(cls, d, return_obj=None):
        if not d:
            return None

        if not return_obj:
            return_obj = cls()

        return_obj.type_ = d.get('type')
        return_obj.value = d.get('value')
        return return_obj


class ContactNumber(stix.Entity):
    _namespace = XML_NS_XPIL
    XML_TAG = "{%s}ContactNumber" % _namespace

    COM_MEDIA_TYPE_CELLPHONE = "Cellphone"
    COM_MEDIA_TYPE_FAX = "Fax"
    COM_MEDIA_TYPE_PAGER = "Pager"
    COM_MEDIA_TYPE_TELEPHONE = "Telephone"
    COM_MEDIA_TYPE_VOIP = "VOIP"

    ALLOWED_COM_MEDIA_TYPES = (
        COM_MEDIA_TYPE_CELLPHONE, COM_MEDIA_TYPE_FAX, COM_MEDIA_TYPE_PAGER,
        COM_MEDIA_TYPE_TELEPHONE, COM_MEDIA_TYPE_VOIP
    )

    def __init__(self, contact_number_elements=None, communication_media_type=None):
        self.communication_media_type = communication_media_type
        self.contact_number_elements = contact_number_elements

    @property
    def contact_number_elements(self):
        return self._contact_number_elements

    @contact_number_elements.setter
    def contact_number_elements(self, value):
        self._contact_number_elements = []
        if not value:
            return
        elif utils.is_sequence(value):
            for v in value:
                self.add_contact_number_element(v)
        else:
            self.add_contact_number_element(value)

    def add_contact_number_element(self, value):
        if not value:
            return
        elif isinstance(value, ContactNumberElement):
            self.contact_number_elements.append(value)
        else:
            self.contact_number_elements.append(ContactNumberElement(value))

    @property
    def communication_media_type(self):
        return self._communication_media_type

    @communication_media_type.setter
    def communication_media_type(self, value):
        if not value:
            self._communication_media_type = None
        elif value not in self.ALLOWED_COM_MEDIA_TYPES:
            raise ValueError('value must be one of %s' % (self.ALLOWED_COM_MEDIA_TYPES,))
        else:
            self._communication_media_type = value

    def to_obj(self, return_obj=None, ns_info=None):
        super(ContactNumber, self).to_obj(ns_info=ns_info)
        return_obj = et.Element(self.XML_TAG)
        if self.communication_media_type:
            return_obj.attrib['{%s}CommunicationMediaType' % self._namespace] = self.communication_media_type
        if self.contact_number_elements:
            for contact_number_element in self.contact_number_elements:
                return_obj.append(contact_number_element.to_obj(ns_info=ns_info))

        return return_obj

    @classmethod
    def from_obj(cls, obj, return_obj=None):
        if obj is None:
            return None

        if not return_obj:
            return_obj = cls()

        return_obj.communication_media_type = obj.get('{%s}CommunicationMediaType' % cls._namespace)

        contact_number_elements = obj.findall("{%s}ContactNumberElement" % XML_NS_XPIL)
        if contact_number_elements is not None and len(contact_number_elements) > 0:
            return_obj.contact_number_elements = [ContactNumberElement.from_obj(x) for x in contact_number_elements]

        return return_obj

    def to_dict(self):
        d = {}
        if self.communication_media_type:
            d['communication_media_type'] = self.communication_media_type
        if self.contact_number_elements:
            d['contact_number_elements'] = [x.to_dict() for x in self.contact_number_elements]

        return d

    @classmethod
    def from_dict(cls, d, return_obj=None):
        if not d:
            return None

        if not return_obj:
            return_obj = cls()

        return_obj.communication_media_type = d.get('communication_media_type')
        return_obj.contact_number_elements = [ContactNumberElement.from_dict(x) for x in d.get('contact_number_elements', [])]

        return return_obj


class ContactNumberElement(stix.Entity):
    _namespace = XML_NS_XPIL
    XML_TAG = "{%s}ContactNumberElement" % _namespace

    TYPE_COUNTRY_CODE = "CountryCode"
    TYPE_AREA_CODE = "AreaCode"
    TYPE_LOCAL_NUMBER = "LocalNumber"
    TYPE_EXTENSION = "Extension"
    TYPE_PIN = "Pin"
    TYPE_SEPARATOR = "Separator"
    TYPE_NATIONAL_NUMBER = "NationalNumber"
    TYPE_INTERNATIONAL_NUMBER = "InternationalNumber"

    ALLOWED_TYPES = (
        TYPE_AREA_CODE, TYPE_COUNTRY_CODE, TYPE_EXTENSION,
        TYPE_INTERNATIONAL_NUMBER, TYPE_LOCAL_NUMBER, TYPE_NATIONAL_NUMBER,
        TYPE_SEPARATOR, TYPE_PIN
    )

    def __init__(self, value=None, type_=None):
        self.value = value
        self.type_ = type_

    @property
    def type_(self):
        return self._type

    @type_.setter
    def type_(self, value):
        if not value:
            self._type = None
        elif value not in self.ALLOWED_TYPES:
            raise ValueError('value must be one of %s' % (self.ALLOWED_TYPES,))
        else:
            self._type = value

    def to_obj(self, return_obj=None, ns_info=None):
        super(ContactNumberElement, self).to_obj(ns_info=ns_info)

        return_obj = et.Element(self.XML_TAG)
        if self.type_:
            return_obj.attrib['{%s}Type' % self._namespace] = self.type_
        if self.value:
            return_obj.text = self.value

        return return_obj

    @classmethod
    def from_obj(cls, obj, return_obj=None):
        if obj is None:
            return None

        if not return_obj:
            return_obj = cls()

        return_obj.type_ = obj.get('{%s}Type' % cls._namespace)
        return_obj.value = obj.text
        return return_obj

    def to_dict(self):
        d = {}
        if self.type_:
            d['type'] = self.type_
        if self.value:
            d['value'] = self.value
        return d

    @classmethod
    def from_dict(cls, d, return_obj=None):
        if not d:
            return None

        if not return_obj:
            return_obj = cls()

        return_obj.type_ = d.get('type')
        return_obj.value = d.get('value')
        return return_obj<|MERGE_RESOLUTION|>--- conflicted
+++ resolved
@@ -24,21 +24,12 @@
 
 @stix.register_extension
 class CIQIdentity3_0Instance(common.Identity):
-<<<<<<< HEAD
-    _binding        = ciq_identity_binding
-    _binding_class  = _binding.CIQIdentity3_0InstanceType
-    _namespace      = "http://docs.oasis-open.org/cti/ns/stix/extensions/identity/ciq-3.0-identity-1"
-    _XML_NS_PREFIX  = "ciqIdentity"
-    _XML_TYPE       = "CIQIdentity3.0InstanceType"
-    _XSI_TYPE       = "ciqIdentity:CIQIdentity3.0InstanceType"
-=======
     _binding = ciq_identity_binding
     _binding_class = _binding.CIQIdentity3_0InstanceType
-    _namespace = "http://stix.mitre.org/extensions/Identity#CIQIdentity3.0-1"
+    _namespace = "http://docs.oasis-open.org/cti/ns/stix/extensions/identity/ciq-3.0-identity-1"
     _XML_NS_PREFIX = "stix-ciqidentity"
     _XML_TYPE = "CIQIdentity3.0InstanceType"
     _XSI_TYPE = "stix-ciqidentity:CIQIdentity3.0InstanceType"
->>>>>>> 44eddb59
 
     def __init__(self, roles=None, specification=None):
         super(CIQIdentity3_0Instance, self).__init__()
@@ -135,11 +126,7 @@
 
 
 class STIXCIQIdentity3_0(stix.Entity):
-<<<<<<< HEAD
-    _namespace      = "http://docs.oasis-open.org/cti/ns/stix/extensions/identity/ciq-3.0-identity-1"
-=======
-    _namespace = "http://stix.mitre.org/extensions/Identity#CIQIdentity3.0-1"
->>>>>>> 44eddb59
+    _namespace = "http://docs.oasis-open.org/cti/ns/stix/extensions/identity/ciq-3.0-identity-1"
     XML_TAG = "{%s}Specification" % _namespace
 
     def __init__(self, party_name=None, languages=None, addresses=None,

--- conflicted
+++ resolved
@@ -332,9 +332,6 @@
         return return_obj
 
     def to_obj(self, return_obj=None, ns_info=None):
-<<<<<<< HEAD
-        #super(STIXCIQIdentity3_0, self).to_obj(ns_info=ns_info)
-=======
         # Throw away return value; this class has no _binding_class, so
         # it will return None anyway.  This to_obj() is anomalous in that it
         # returns an etree Element instead of a generateDS object.  Bindings
@@ -342,7 +339,6 @@
         # however, do namespace collection (if ns_info is given), so it's
         # still important.
         super(STIXCIQIdentity3_0, self).to_obj(ns_info=ns_info)
->>>>>>> 0f29aafe
 
         if not return_obj:
             root_tag = STIXCIQIdentity3_0.XML_TAG

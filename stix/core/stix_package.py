# Copyright (c) 2015, The MITRE Corporation. All rights reserved.
# See LICENSE.txt for complete terms.

<<<<<<< HEAD
# external
from mixbox import idgen, signals
=======
# mixbox
from mixbox import idgen
from mixbox import fields
>>>>>>> 6de78831
from mixbox.cache import Cached

# cybox
from cybox.core import Observable, Observables

# base
import stix

# utility imports
from .. import utils
from ..utils import parser
from ..utils import deprecated

# component imports
from ..campaign import Campaign
from ..coa import CourseOfAction
from ..exploit_target import ExploitTarget
from ..indicator import Indicator
from ..incident import Incident
from ..threat_actor import ThreatActor
from ..ttp import TTP
from ..report import Report

# relationship imports
from ..common.related import RelatedPackages

# relative imports
from .stix_header import STIXHeader
from .ttps import TTPs
from . import (Campaigns, CoursesOfAction, ExploitTargets, Incidents,
               Indicators, ThreatActors, Reports)

# binding imports
import stix.bindings.stix_core as stix_core_binding
import mixbox.entities

class STIXPackage(Cached, stix.Entity):
    """A STIX Package object.

    Args:
        id_ (optional): An identifier. If ``None``, a value will be generated
            via ``mixbox.idgen.create_id()``. If set, this will unset the
            ``idref`` property.
        idref: **DEPRECATED** An identifier reference. If set this will unset
            the ``id_`` property.
        timestamp: **DEPRECATED** A timestamp value. Can be an instance of
            ``datetime.datetime`` or ``str``.
        header: A Report :class:`.Header` object.
        campaigns: A collection of :class:`.Campaign` objects.
        course_of_action: A collection of :class:`.CourseOfAction` objects.
        exploit_targets: A collection of :class:`.ExploitTarget` objects.
        incidents: A collection of :class:`.Incident` objects.
        indicators: A collection of :class:`.Indicator` objects.
        threat_actors: A collection of :class:`.ThreatActor` objects.
        ttps: A collection of :class:`.TTP` objects.
        related_packages: **DEPRECATED**. A collection of
            :class:`.RelatedPackage` objects.
        reports: A collection of :class:`.Report` objects.

    """
    _binding = stix_core_binding
    _binding_class = _binding.STIXType
    _namespace = 'http://stix.mitre.org/stix-1'
    _version = "1.2"
    _ALL_VERSIONS = ("1.0", "1.0.1", "1.1", "1.1.1", "1.2")

    id_ = fields.IdField("id")
    idref = fields.IdrefField("idref", preset_hook=deprecated.field)
    version = fields.TypedField("version")
    timestamp = fields.DateTimeField("timestamp", preset_hook=deprecated.field)
    stix_header = fields.TypedField("STIX_Header", STIXHeader)
    campaigns = fields.TypedField("Campaigns", Campaigns)
    courses_of_action = fields.TypedField("Courses_Of_Action", CoursesOfAction)
    exploit_targets = fields.TypedField("Exploit_Targets", ExploitTargets)
    observables = fields.TypedField("Observables", Observables)
    indicators = fields.TypedField("Indicators", Indicators)
    incidents = fields.TypedField("Incidents", Incidents)
    threat_actors = fields.TypedField("Threat_Actors", ThreatActors)
    ttps = fields.TypedField("TTPs", TTPs)
    related_packages = fields.TypedField("Related_Packages", RelatedPackages)
    reports = fields.TypedField("Reports", Reports)

    def __init__(self, id_=None, idref=None, timestamp=None, stix_header=None,
                 courses_of_action=None, exploit_targets=None, indicators=None,
                 observables=None, incidents=None, threat_actors=None,
                 ttps=None, campaigns=None, related_packages=None,
                 reports=None):
        
        super(STIXPackage, self).__init__()
        
        self.id_ = id_ or idgen.create_id("Package")
        self.idref = idref
        self.version = STIXPackage._version
        self.stix_header = stix_header
        self.campaigns = campaigns
        self.courses_of_action = courses_of_action
        self.exploit_targets = exploit_targets
        self.observables = observables
        self.indicators = indicators
        self.incidents = incidents
        self.threat_actors = threat_actors
        self.ttps = ttps
        self.related_packages = related_packages
        self.reports = reports
        self.timestamp = timestamp

    def add_indicator(self, indicator):
        """Adds an :class:`.Indicator` object to the :attr:`indicators`
        collection.

        """
        if self.indicators is None:
            self.indicators = Indicators()
        self.indicators.append(indicator)

    def add_campaign(self, campaign):
        """Adds a :class:`Campaign` object to the :attr:`campaigns` collection.

        """
        if self.campaigns is None:
            self.campaigns = Campaigns()
        self.campaigns.append(campaign)

    def add_observable(self, observable):
        """Adds an ``Observable`` object to the :attr:`observables` collection.

        If `observable` is not an ``Observable`` instance, an effort will be
        made to convert it to one.

        """
        if not self.observables:
            self.observables = Observables(observables=observable)
        else:
            self.observables.add(observable)

    def add_incident(self, incident):
        """Adds an :class:`.Incident` object to the :attr:`incidents`
        collection.

        """
        if self.incidents is None:
            self.incidents = Incidents()
        self.incidents.append(incident)

    def add_threat_actor(self, threat_actor):
        """Adds an :class:`.ThreatActor` object to the :attr:`threat_actors`
        collection.

        """
        if self.threat_actors is None:
            self.threat_actors = ThreatActors()
        self.threat_actors.append(threat_actor)

    def add_course_of_action(self, course_of_action):
        """Adds an :class:`.CourseOfAction` object to the
        :attr:`courses_of_action` collection.

        """
        if self.courses_of_action is None:
            self.courses_of_action = CoursesOfAction()
        self.courses_of_action.append(course_of_action)

    def add_exploit_target(self, exploit_target):
        """Adds an :class:`.ExploitTarget` object to the
        :attr:`exploit_targets` collection.

        """
        if self.exploit_targets is None:
            self.exploit_targets = ExploitTargets()
        self.exploit_targets.append(exploit_target)

    def add_ttp(self, ttp):
        """Adds an :class:`.TTP` object to the :attr:`ttps` collection.

        """
        if self.ttps is None:
            self.ttps = TTPs()
        self.ttps.append(ttp)

    def add_report(self, report):
        """Adds a :class:`.Report` object to the :attr:`reports` collection.

        """
        if self.reports is None:
            self.reports = Reports()
        self.reports.append(report)

    def add_related_package(self, related_package):
        """Adds a :class:`.RelatedPackage` object to the
        :attr:`related_packages` collection.

        """
        if self.related_packages is None:
            self.related_packages = RelatedPackages()
        self.related_packages.append(related_package)

    def add(self, entity):
        """Adds `entity` to a top-level collection. For example, if `entity` is
        an Indicator object, the `entity` will be added to the ``indicators``
        top-level collection.

        """
        if utils.is_cybox(entity):
            self.add_observable(entity)
            return

        tlo_adds = {
            Campaign: self.add_campaign,
            CourseOfAction: self.add_course_of_action,
            ExploitTarget: self.add_exploit_target,
            Incident: self.add_incident,
            Indicator: self.add_indicator,
            ThreatActor: self.add_threat_actor,
            TTP: self.add_ttp,
            Report: self.add_report,
            Observable: self.add_observable,
        }

        try:
            add = tlo_adds[entity.__class__]
            add(entity)
        except KeyError:
            error = "Cannot add type '{0}' to a top-level collection"
            error = error.format(type(entity))
            raise TypeError(error)

<<<<<<< HEAD
    def to_obj(self, return_obj=None, ns_info=None):
        super(STIXPackage, self).to_obj(return_obj=return_obj, ns_info=ns_info)

        if not return_obj:
            return_obj = self._binding_class()

        return_obj.id = self.id_
        return_obj.idref = self.idref
        return_obj.version = STIXPackage._version  # noqa
        return_obj.timestamp = utils.dates.serialize_value(self.timestamp)

        if self.stix_header:
            return_obj.STIX_Header = self.stix_header.to_obj(ns_info=ns_info)
        if self.campaigns:
            return_obj.Campaigns = self.campaigns.to_obj(ns_info=ns_info)
        if self.courses_of_action:
            return_obj.Courses_Of_Action = self.courses_of_action.to_obj(ns_info=ns_info)
        if self.exploit_targets:
            return_obj.Exploit_Targets = self.exploit_targets.to_obj(ns_info=ns_info)
        if self.indicators:
            return_obj.Indicators = self.indicators.to_obj(ns_info=ns_info)
        if self.observables:
            return_obj.Observables = self.observables.to_obj(ns_info=ns_info)
        if self.incidents:
            return_obj.Incidents = self.incidents.to_obj(ns_info=ns_info)
        if self.threat_actors:
            return_obj.Threat_Actors = self.threat_actors.to_obj(ns_info=ns_info)
        if self.ttps:
            return_obj.TTPs = self.ttps.to_obj(ns_info=ns_info)
        if self.related_packages:
            return_obj.Related_Packages = self.related_packages.to_obj(ns_info=ns_info)
        if self.reports:
            return_obj.Reports = self.reports.to_obj(ns_info=ns_info)
             
        return return_obj

    def to_dict(self):
        d = utils.to_dict(self)

        if 'version' in d:
            d['version'] = STIXPackage._version  # noqa

        return d

    @classmethod
    def from_obj(cls, obj, return_obj=None):
        if not return_obj:
            return_obj = cls()

        return_obj.id_ = obj.id
        return_obj.idref = obj.idref
        return_obj.timestamp = obj.timestamp
        return_obj.stix_header = STIXHeader.from_obj(obj.STIX_Header)
        return_obj.campaigns = Campaigns.from_obj(obj.Campaigns)
        return_obj.courses_of_action = CoursesOfAction.from_obj(obj.Courses_Of_Action)
        return_obj.exploit_targets = ExploitTargets.from_obj(obj.Exploit_Targets)
        return_obj.indicators = Indicators.from_obj(obj.Indicators)
        return_obj.observables = Observables.from_obj(obj.Observables)
        return_obj.incidents = Incidents.from_obj(obj.Incidents)
        return_obj.threat_actors = ThreatActors.from_obj(obj.Threat_Actors)
        return_obj.ttps = TTPs.from_obj(obj.TTPs)
        return_obj.related_packages = RelatedPackages.from_obj(obj.Related_Packages)
        return_obj.reports = Reports.from_obj(obj.Reports)

        # Don't overwrite this unless passed in.
        if obj.version:
            return_obj._version = obj.version

        signals.emit("Entity.created.from_obj", return_obj, obj)
        return return_obj

    @classmethod
    def from_dict(cls, dict_repr, return_obj=None):
        if not return_obj:
            return_obj = cls()

        get = dict_repr.get
        return_obj.id_ = get('id')
        return_obj.idref = get('idref')
        return_obj.timestamp = get('timestamp')
        return_obj._version = get('version', cls._version)
        return_obj.stix_header = STIXHeader.from_dict(get('stix_header'))
        return_obj.campaigns = Campaigns.from_dict(get('campaigns'))
        return_obj.courses_of_action = CoursesOfAction.from_dict(get('courses_of_action'))
        return_obj.exploit_targets = ExploitTargets.from_dict(get('exploit_targets'))
        return_obj.indicators = Indicators.from_dict(get('indicators'))
        return_obj.observables = Observables.from_dict(get('observables'))
        return_obj.incidents = Incidents.from_dict(get('incidents'))
        return_obj.threat_actors = ThreatActors.from_dict(get('threat_actors'))
        return_obj.ttps = TTPs.from_dict(get('ttps'))
        return_obj.related_packages = RelatedPackages.from_dict(get('related_packages'))
        return_obj.reports = Reports.from_dict(get('reports'))
        
        return return_obj

=======
>>>>>>> 6de78831
    @classmethod
    def from_xml(cls, xml_file, encoding=None):
        """Parses the `xml_file` file-like object and returns a
        :class:`STIXPackage` instance.

        Args:
            xml_file: A file, file-like object, etree._Element, or
                etree._ElementTree instance.
            encoding: The character encoding of the `xml_file` input. If
                ``None``, an attempt will be made to determine the input
                character encoding. Default is ``None``.

        Returns:
            An instance of :class:`STIXPackage`.

        """
        entity_parser = parser.EntityParser()
        return entity_parser.parse_xml(xml_file, encoding=encoding)<|MERGE_RESOLUTION|>--- conflicted
+++ resolved
@@ -1,14 +1,9 @@
 # Copyright (c) 2015, The MITRE Corporation. All rights reserved.
 # See LICENSE.txt for complete terms.
 
-<<<<<<< HEAD
-# external
-from mixbox import idgen, signals
-=======
 # mixbox
 from mixbox import idgen
 from mixbox import fields
->>>>>>> 6de78831
 from mixbox.cache import Cached
 
 # cybox
@@ -235,104 +230,6 @@
             error = error.format(type(entity))
             raise TypeError(error)
 
-<<<<<<< HEAD
-    def to_obj(self, return_obj=None, ns_info=None):
-        super(STIXPackage, self).to_obj(return_obj=return_obj, ns_info=ns_info)
-
-        if not return_obj:
-            return_obj = self._binding_class()
-
-        return_obj.id = self.id_
-        return_obj.idref = self.idref
-        return_obj.version = STIXPackage._version  # noqa
-        return_obj.timestamp = utils.dates.serialize_value(self.timestamp)
-
-        if self.stix_header:
-            return_obj.STIX_Header = self.stix_header.to_obj(ns_info=ns_info)
-        if self.campaigns:
-            return_obj.Campaigns = self.campaigns.to_obj(ns_info=ns_info)
-        if self.courses_of_action:
-            return_obj.Courses_Of_Action = self.courses_of_action.to_obj(ns_info=ns_info)
-        if self.exploit_targets:
-            return_obj.Exploit_Targets = self.exploit_targets.to_obj(ns_info=ns_info)
-        if self.indicators:
-            return_obj.Indicators = self.indicators.to_obj(ns_info=ns_info)
-        if self.observables:
-            return_obj.Observables = self.observables.to_obj(ns_info=ns_info)
-        if self.incidents:
-            return_obj.Incidents = self.incidents.to_obj(ns_info=ns_info)
-        if self.threat_actors:
-            return_obj.Threat_Actors = self.threat_actors.to_obj(ns_info=ns_info)
-        if self.ttps:
-            return_obj.TTPs = self.ttps.to_obj(ns_info=ns_info)
-        if self.related_packages:
-            return_obj.Related_Packages = self.related_packages.to_obj(ns_info=ns_info)
-        if self.reports:
-            return_obj.Reports = self.reports.to_obj(ns_info=ns_info)
-             
-        return return_obj
-
-    def to_dict(self):
-        d = utils.to_dict(self)
-
-        if 'version' in d:
-            d['version'] = STIXPackage._version  # noqa
-
-        return d
-
-    @classmethod
-    def from_obj(cls, obj, return_obj=None):
-        if not return_obj:
-            return_obj = cls()
-
-        return_obj.id_ = obj.id
-        return_obj.idref = obj.idref
-        return_obj.timestamp = obj.timestamp
-        return_obj.stix_header = STIXHeader.from_obj(obj.STIX_Header)
-        return_obj.campaigns = Campaigns.from_obj(obj.Campaigns)
-        return_obj.courses_of_action = CoursesOfAction.from_obj(obj.Courses_Of_Action)
-        return_obj.exploit_targets = ExploitTargets.from_obj(obj.Exploit_Targets)
-        return_obj.indicators = Indicators.from_obj(obj.Indicators)
-        return_obj.observables = Observables.from_obj(obj.Observables)
-        return_obj.incidents = Incidents.from_obj(obj.Incidents)
-        return_obj.threat_actors = ThreatActors.from_obj(obj.Threat_Actors)
-        return_obj.ttps = TTPs.from_obj(obj.TTPs)
-        return_obj.related_packages = RelatedPackages.from_obj(obj.Related_Packages)
-        return_obj.reports = Reports.from_obj(obj.Reports)
-
-        # Don't overwrite this unless passed in.
-        if obj.version:
-            return_obj._version = obj.version
-
-        signals.emit("Entity.created.from_obj", return_obj, obj)
-        return return_obj
-
-    @classmethod
-    def from_dict(cls, dict_repr, return_obj=None):
-        if not return_obj:
-            return_obj = cls()
-
-        get = dict_repr.get
-        return_obj.id_ = get('id')
-        return_obj.idref = get('idref')
-        return_obj.timestamp = get('timestamp')
-        return_obj._version = get('version', cls._version)
-        return_obj.stix_header = STIXHeader.from_dict(get('stix_header'))
-        return_obj.campaigns = Campaigns.from_dict(get('campaigns'))
-        return_obj.courses_of_action = CoursesOfAction.from_dict(get('courses_of_action'))
-        return_obj.exploit_targets = ExploitTargets.from_dict(get('exploit_targets'))
-        return_obj.indicators = Indicators.from_dict(get('indicators'))
-        return_obj.observables = Observables.from_dict(get('observables'))
-        return_obj.incidents = Incidents.from_dict(get('incidents'))
-        return_obj.threat_actors = ThreatActors.from_dict(get('threat_actors'))
-        return_obj.ttps = TTPs.from_dict(get('ttps'))
-        return_obj.related_packages = RelatedPackages.from_dict(get('related_packages'))
-        return_obj.reports = Reports.from_dict(get('reports'))
-        
-        return return_obj
-
-=======
->>>>>>> 6de78831
     @classmethod
     def from_xml(cls, xml_file, encoding=None):
         """Parses the `xml_file` file-like object and returns a

--- conflicted
+++ resolved
@@ -1,10 +1,6 @@
 # Copyright (c) 2015, The MITRE Corporation. All rights reserved.
 # See LICENSE.txt for complete terms.
 
-# external
-from mixbox import signals
-
-# internal
 import stix
 import stix.bindings.incident as incident_binding
 from stix.common import DateTimeWithPrecision
@@ -39,151 +35,4 @@
         self.containment_achieved = containment_achieved
         self.restoration_achieved = restoration_achieved
         self.incident_reported = incident_reported
-<<<<<<< HEAD
-        self.incident_closed = incident_closed
-
-    @property
-    def first_malicious_action(self):
-        return self._first_malicious_action
-
-    @first_malicious_action.setter
-    def first_malicious_action(self, value):
-        self._set_var(DateTimeWithPrecision, first_malicious_action=value)
-
-    @property
-    def initial_compromise(self):
-        return self._initial_compromise
-
-    @initial_compromise.setter
-    def initial_compromise(self, value):
-        self._set_var(DateTimeWithPrecision, initial_compromise=value)
-
-    @property
-    def first_data_exfiltration(self):
-        return self._first_data_exfiltration
-
-    @first_data_exfiltration.setter
-    def first_data_exfiltration(self, value):
-        self._set_var(DateTimeWithPrecision, first_data_exfiltration=value)
-
-    @property
-    def incident_discovery(self):
-        return self._incident_discovery
-
-    @incident_discovery.setter
-    def incident_discovery(self, value):
-        self._set_var(DateTimeWithPrecision, incident_discovery=value)
-
-    @property
-    def incident_opened(self):
-        return self._incident_opened
-
-    @incident_opened.setter
-    def incident_opened(self, value):
-        self._set_var(DateTimeWithPrecision, incident_opened=value)
-
-    @property
-    def containment_achieved(self):
-        return self._containment_achieved
-
-    @containment_achieved.setter
-    def containment_achieved(self, value):
-        self._set_var(DateTimeWithPrecision, containment_achieved=value)
-
-    @property
-    def restoration_achieved(self):
-        return self._restoration_achieved
-
-    @restoration_achieved.setter
-    def restoration_achieved(self, value):
-        self._set_var(DateTimeWithPrecision, restoration_achieved=value)
-
-    @property
-    def incident_reported(self):
-        return self._incident_reported
-
-    @incident_reported.setter
-    def incident_reported(self, value):
-        self._set_var(DateTimeWithPrecision, incident_reported=value)
-
-    @property
-    def incident_closed(self):
-        return self._incident_closed
-
-    @incident_closed.setter
-    def incident_closed(self, value):
-        self._set_var(DateTimeWithPrecision, incident_closed=value)
-
-    def to_obj(self, return_obj=None, ns_info=None):
-        super(Time, self).to_obj(return_obj=return_obj, ns_info=ns_info)
-
-        if not return_obj:
-            return_obj = self._binding_class()
-
-        if self.first_malicious_action:
-            return_obj.First_Malicious_Action = self.first_malicious_action.to_obj(ns_info=ns_info)
-        if self.initial_compromise:
-            return_obj.Initial_Compromise = self.initial_compromise.to_obj(ns_info=ns_info)
-        if self.first_data_exfiltration:
-            return_obj.First_Data_Exfiltration = self.first_data_exfiltration.to_obj(ns_info=ns_info)
-        if self._incident_discovery:
-            return_obj.Incident_Discovery = self.incident_discovery.to_obj(ns_info=ns_info)
-        if self.incident_opened:
-            return_obj.Incident_Opened = self.incident_opened.to_obj(ns_info=ns_info)
-        if self.containment_achieved:
-            return_obj.Containment_Achieved = self.containment_achieved.to_obj(ns_info=ns_info)
-        if self.restoration_achieved:
-            return_obj.Restoration_Achieved = self.restoration_achieved.to_obj(ns_info=ns_info)
-        if self.incident_reported:
-            return_obj.Incident_Reported = self.incident_reported.to_obj(ns_info=ns_info)
-        if self.incident_closed:
-            return_obj.Incident_Closed = self.incident_closed.to_obj(ns_info=ns_info)
-
-        return return_obj
-
-    @classmethod
-    def from_obj(cls, obj, return_obj=None):
-        if not obj:
-            return None
-
-        if not return_obj:
-            return_obj = cls()
-
-        return_obj.first_malicious_action = DateTimeWithPrecision.from_obj(obj.First_Malicious_Action)
-        return_obj.initial_compromise = DateTimeWithPrecision.from_obj(obj.Initial_Compromise)
-        return_obj.first_data_exfiltration = DateTimeWithPrecision.from_obj(obj.First_Data_Exfiltration)
-        return_obj.incident_discovery = DateTimeWithPrecision.from_obj(obj.Incident_Discovery)
-        return_obj.incident_opened = DateTimeWithPrecision.from_obj(obj.Incident_Opened)
-        return_obj.containment_achieved  = DateTimeWithPrecision.from_obj(obj.Containment_Achieved)
-        return_obj.restoration_achieved = DateTimeWithPrecision.from_obj(obj.Restoration_Achieved)
-        return_obj.incident_reported = DateTimeWithPrecision.from_obj(obj.Incident_Reported)
-        return_obj.incident_closed = DateTimeWithPrecision.from_obj(obj.Incident_Closed)
-
-        signals.emit("Entity.created.from_obj", return_obj, obj)
-        return return_obj
-
-    def to_dict(self):
-        return super(Time, self).to_dict()
-
-    @classmethod
-    def from_dict(cls, dict_repr, return_obj=None):
-        if not dict_repr:
-            return None
-
-        if not return_obj:
-            return_obj = cls()
-
-        return_obj.first_malicious_action = DateTimeWithPrecision.from_dict(dict_repr.get('first_malicious_action'))
-        return_obj.initial_compromise = DateTimeWithPrecision.from_dict(dict_repr.get('initial_compromise'))
-        return_obj.first_data_exfiltration = DateTimeWithPrecision.from_dict(dict_repr.get('first_data_exfiltration'))
-        return_obj.incident_discovery = DateTimeWithPrecision.from_dict(dict_repr.get('incident_discovery'))
-        return_obj.incident_opened = DateTimeWithPrecision.from_dict(dict_repr.get('incident_opened'))
-        return_obj.containment_achieved = DateTimeWithPrecision.from_dict(dict_repr.get('containment_achieved'))
-        return_obj.restoration_achieved = DateTimeWithPrecision.from_dict(dict_repr.get('restoration_achieved'))
-        return_obj.incident_reported = DateTimeWithPrecision.from_dict(dict_repr.get('incident_reported'))
-        return_obj.incident_closed = DateTimeWithPrecision.from_dict(dict_repr.get('incident_closed'))
-
-        return return_obj
-=======
-        self.incident_closed = incident_closed
->>>>>>> 6de78831
+        self.incident_closed = incident_closed
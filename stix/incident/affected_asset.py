--- conflicted
+++ resolved
@@ -3,7 +3,6 @@
 
 # external
 from cybox.core import Observables
-from mixbox import signals
 
 # internal
 import stix
@@ -73,74 +72,6 @@
     def add_property_affected(self, v):
         self.nature_of_security_effect.append(v)
 
-<<<<<<< HEAD
-        return_obj.type_ = AssetType.from_obj(obj.Type)
-        return_obj.descriptions = StructuredTextList.from_obj(obj.Description)
-        return_obj.business_functions_or_roles = StructuredTextList.from_obj(obj.Business_Function_Or_Role)
-        return_obj.ownership_class = VocabString.from_obj(obj.Ownership_Class)
-        return_obj.management_class = VocabString.from_obj(obj.Management_Class)
-        return_obj.location_class = VocabString.from_obj(obj.Location_Class)
-        # return_obj.location = None
-        
-        if obj.Nature_Of_Security_Effect:
-            n = obj.Nature_Of_Security_Effect
-            return_obj.nature_of_security_effect = [PropertyAffected.from_obj(x) for x in n.Property_Affected]
-
-        signals.emit("Entity.created.from_obj", return_obj, obj)
-        return return_obj
-    
-    def to_obj(self, return_obj=None, ns_info=None):
-        super(AffectedAsset, self).to_obj(return_obj=return_obj, ns_info=ns_info)
-
-        if not return_obj:
-            return_obj = self._binding_class()
-        
-        if self.type_:
-            return_obj.Type = self.type_.to_obj(ns_info=ns_info)
-        if self.descriptions:
-            return_obj.Description = self.descriptions.to_obj(ns_info=ns_info)
-        if self.business_functions_or_roles:
-            return_obj.Business_Function_Or_Role = self.business_functions_or_roles.to_obj(ns_info=ns_info)
-        if self.ownership_class:
-            return_obj.Ownership_Class = self.ownership_class.to_obj(ns_info=ns_info)
-        if self.management_class:
-            return_obj.Management_Class = self.management_class.to_obj(ns_info=ns_info)
-        if self.location_class:
-            return_obj.Location_Class = self.location_class.to_obj(ns_info=ns_info)
-        # if self.location:
-        #     return_obj.Location = self.location.to_obj(ns_info=ns_info)
-        if self.nature_of_security_effect:
-            property_affected_list = [x.to_obj(ns_info=ns_info) for x in self.nature_of_security_effect]
-            n = self._binding.NatureOfSecurityEffectType(Property_Affected=property_affected_list)
-            return_obj.Nature_Of_Security_Effect = n
-        if self.structured_description:
-            return_obj.Structured_Description = self.structured_description.to_obj(ns_info=ns_info)
-       
-        return return_obj
-    
-    @classmethod
-    def from_dict(cls, d, return_obj=None):
-        if not d:
-            return None
-        if not return_obj:
-            return_obj = cls()
-
-        get = d.get
-        return_obj.type_ = AssetType.from_dict(get('type'))
-        return_obj.descriptions = StructuredTextList.from_dict(get('description'))
-        return_obj.business_functions_or_roles = StructuredTextList.from_dict(get('business_function_or_role'))
-        return_obj.ownership_class = VocabString.from_dict(get('ownership_class'))
-        return_obj.management_class = VocabString.from_dict(get('management_class'))
-        return_obj.location_class = VocabString.from_dict(get('location_class'))
-        # return_obj.location = Location.from_dict(get('location'))
-        return_obj.nature_of_security_effect = NatureOfSecurityEffect.from_dict(get('nature_of_security_effect'))
-        return_obj.structured_description = Observables.from_dict(get('structured_description'))
-        return return_obj
-    
-    def to_dict(self):
-        return super(AffectedAsset, self).to_dict()
-=======
->>>>>>> 6de78831
 
 class AssetType(VocabString):
     _namespace = "http://stix.mitre.org/Incident-1"
@@ -157,55 +88,6 @@
         """Override VocabString.is_plain()"""
         return False
 
-<<<<<<< HEAD
-    @property
-    def count_affected(self):
-        return self._count_affected
-
-    @count_affected.setter
-    def count_affected(self, value):
-        self._set_var(int, count_affected=value)
-
-    @classmethod
-    def from_obj(cls, obj, return_obj=None):
-        if not obj:
-            return None
-        if not return_obj:
-            return_obj = cls()
-        
-        super(AssetType, cls).from_obj(obj, return_obj=return_obj)
-        return_obj.count_affected = obj.count_affected
-
-        signals.emit("Entity.created.from_obj", return_obj, obj)
-        return return_obj
-    
-    def to_obj(self, return_obj=None, ns_info=None):
-        if not return_obj:
-            return_obj = self._binding_class()
-        
-        super(AssetType, self).to_obj(return_obj=return_obj, ns_info=ns_info)
-        return_obj.count_affected = self.count_affected
-        return return_obj
-    
-    @classmethod
-    def from_dict(cls, d, return_obj=None):
-        if not d:
-            return None
-        if not return_obj:
-            return_obj = cls()
-            
-        super(AssetType, cls).from_dict(d, return_obj=return_obj)
-        return_obj.count_affected = d.get('count_affected')
-        return return_obj
-    
-    def to_dict(self):
-        d = super(AssetType, self).to_dict()
-        if self.count_affected:
-            d['count_affected'] = self.count_affected
-        return d
-        
-=======
->>>>>>> 6de78831
 
 class NatureOfSecurityEffect(stix.EntityList):
     _namespace = "http://stix.mitre.org/Incident-1"

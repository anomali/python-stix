--- conflicted
+++ resolved
@@ -145,22 +145,13 @@
             return None
         if not return_obj:
             return_obj = cls()
-            
-<<<<<<< HEAD
-        return_obj.type_ = AssetType.from_obj(obj.get_Type())
-        return_obj.description = StructuredText.from_obj(obj.get_Description())
-        return_obj.business_function_or_role = StructuredText.from_obj(obj.get_Business_Function_Or_Role())
-        return_obj.ownership_class = VocabString.from_obj(obj.get_Ownership_Class())
-        return_obj.management_class = VocabString.from_obj(obj.get_Management_Class())
-        return_obj.location_class = VocabString.from_obj(obj.get_Location_Class())
-=======
+
         return_obj.type_ = AssetType.from_obj(obj.Type)
         return_obj.description = StructuredText.from_obj(obj.Description)
         return_obj.business_function_or_role = StructuredText.from_obj(obj.Business_Function_Or_Role)
-        return_obj.owernship_class = VocabString.from_obj(obj.Ownership_Class)
+        return_obj.ownership_class = VocabString.from_obj(obj.Ownership_Class)
         return_obj.management_class = VocabString.from_obj(obj.Management_Class)
         return_obj.location_class = VocabString.from_obj(obj.Location_Class)
->>>>>>> d60de408
         #return_obj.location = None 
         
         if obj.Nature_Of_Security_Effect:
@@ -267,13 +258,8 @@
         if not return_obj:
             return_obj = self._binding_class()
         
-<<<<<<< HEAD
         super(AssetType, self).to_obj(return_obj=return_obj, ns_info=ns_info)
-        return_obj.set_count_affected(self.count_affected)
-=======
-        super(AssetType, self).to_obj(return_obj=return_obj)
         return_obj.count_affected = self.count_affected
->>>>>>> d60de408
         return return_obj
     
     @classmethod

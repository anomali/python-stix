# Copyright (c) 2015, The MITRE Corporation. All rights reserved.
# See LICENSE.txt for complete terms.

# external
from mixbox import signals

# internal
import stix
from stix.common import vocabs, VocabString, StructuredTextList
import stix.bindings.incident as incident_binding
from mixbox import fields, entities

class NonPublicDataCompromised(VocabString):
    _namespace = "http://stix.mitre.org/Incident-1"
    _binding  = incident_binding
    _binding_class = incident_binding.NonPublicDataCompromisedType
    
    data_encrypted = fields.TypedField("data_encrypted")
    
    def __init__(self, value=None, data_encrypted=None):
        super(NonPublicDataCompromised, self).__init__(value)
<<<<<<< HEAD
    
    @classmethod
    def from_obj(cls, obj, return_obj=None):
        if not obj:
            return None

        if not return_obj:
            return_obj = cls()
        
        super(NonPublicDataCompromised, cls).from_obj(obj, return_obj=return_obj)
        return_obj.data_encrypted = obj.data_encrypted

        signals.emit("Entity.created.from_obj", return_obj, obj)
        return return_obj
    
    def to_obj(self, return_obj=None, ns_info=None):
        if not return_obj:
            return_obj = self._binding_class()
        
        super(NonPublicDataCompromised, self).to_obj(return_obj=return_obj, ns_info=ns_info)
        return_obj.data_encrypted = self.data_encrypted
        return return_obj
    
    @classmethod
    def from_dict(cls, d, return_obj=None):
        if not d:
            return None

        if not return_obj:
            return_obj = cls()
            
        super(NonPublicDataCompromised, cls).from_dict(d, return_obj=return_obj)
        return_obj.data_encrypted = d.get('data_encrypted')
        return return_obj

=======
        self.data_encrypted = data_encrypted
 
>>>>>>> 6de78831
    def is_plain(self):
        return False


class PropertyAffected(stix.Entity):
    _namespace = "http://stix.mitre.org/Incident-1"
    _binding = incident_binding
    _binding_class = incident_binding.PropertyAffectedType
    
    property_ = vocabs.VocabField("Property", vocabs.LossProperty, key_name="property")
    descriptions_of_effect = fields.TypedField("Description_Of_Effect", StructuredTextList)
    type_of_availability_loss = vocabs.VocabField("Type_Of_Availability_Loss", vocabs.AvailabilityLossType)
    duration_of_availability_loss = vocabs.VocabField("Duration_Of_Availability_Loss", vocabs.LossDuration)
    non_public_data_compromised = fields.TypedField("Non_Public_Data_Compromised", NonPublicDataCompromised)
    
    def __init__(self):
        super(PropertyAffected, self).__init__()

    @property
    def description_of_effect(self):
        """A :class:`.StructuredTextList` object, containing descriptions about
        the purpose or intent of this object.

        Iterating over this object will yield its contents sorted by their
        ``ordinality`` value.

        Default Value: Empty :class:`.StructuredTextList` object.

        Note:
            IF this is set to a value that is not an instance of
            :class:`.StructuredText`, an effort will ne made to convert it.
            If this is set to an iterable, any values contained that are not
            an instance of :class:`.StructuredText` will be be converted.

        Returns:
            An instance of
            :class:`.StructuredTextList`

        """
        return next(iter(self.descriptions_of_effect), None)

    @description_of_effect.setter
    def description_of_effect(self, value):
<<<<<<< HEAD
        self.descriptions_of_effect = value

    @property
    def descriptions_of_effect(self):
        return self._description_of_effect

    @descriptions_of_effect.setter
    def descriptions_of_effect(self, value):
        self._description_of_effect = StructuredTextList(value)

    @property
    def type_of_availability_loss(self):
        return self._type_of_availability_loss
    
    @type_of_availability_loss.setter
    def type_of_availability_loss(self, value):
        self._set_vocab(vocabs.AvailabilityLossType, type_of_availability_loss=value)
            
    @property
    def duration_of_availability_loss(self):
        return self._duration_of_availability_loss
    
    @duration_of_availability_loss.setter
    def duration_of_availability_loss(self, value):
        self._set_vocab(vocabs.LossDuration, duration_of_availability_loss=value)
    
    @property
    def non_public_data_compromised(self):
        return self._non_public_data_compromised
    
    @non_public_data_compromised.setter
    def non_public_data_compromised(self, value):
        self._set_var(NonPublicDataCompromised, non_public_data_compromised=value)
    
    @classmethod
    def from_obj(cls, obj, return_obj=None):
        if not obj:
            return None
        if not return_obj:
            return_obj = cls()
            
        return_obj.property_ = VocabString.from_obj(obj.Property)
        return_obj.descriptions_of_effect = StructuredTextList.from_obj(obj.Description_Of_Effect)
        return_obj.type_of_availability_loss = VocabString.from_obj(obj.Type_Of_Availability_Loss)
        return_obj.duration_of_availability_loss = VocabString.from_obj(obj.Duration_Of_Availability_Loss)
        return_obj.non_public_data_compromised = NonPublicDataCompromised.from_obj(obj.Non_Public_Data_Compromised)

        signals.emit("Entity.created.from_obj", return_obj, obj)
        return return_obj
    
    def to_obj(self, return_obj=None, ns_info=None):
        super(PropertyAffected, self).to_obj(return_obj=return_obj, ns_info=ns_info)

        if not return_obj:
            return_obj = self._binding_class()
            
        if self.property_:
            return_obj.Property = self.property_.to_obj(ns_info=ns_info)
        if self.descriptions_of_effect:
            return_obj.Description_Of_Effect = self.descriptions_of_effect.to_obj(ns_info=ns_info)
        if self.type_of_availability_loss:
            return_obj.Type_Of_Availability_Loss = self.type_of_availability_loss.to_obj(ns_info=ns_info)
        if self.duration_of_availability_loss:
            return_obj.Duration_Of_Availability_Loss = self.duration_of_availability_loss.to_obj(ns_info=ns_info)
        if self.non_public_data_compromised:
            return_obj.Non_Public_Data_Compromised = self.non_public_data_compromised.to_obj(ns_info=ns_info)
        
        return return_obj
    
    @classmethod
    def from_dict(cls, d, return_obj=None):
        if not d:
            return None
        if not return_obj:
            return_obj = cls()
            
        return_obj.property_ = VocabString.from_dict(d.get('property'))
        return_obj.descriptions_of_effect = StructuredTextList.from_dict(d.get('description_of_effect'))
        return_obj.type_of_availability_loss = VocabString.from_dict(d.get('type_of_availability_loss'))
        return_obj.duration_of_availability_loss = VocabString.from_dict(d.get('duration_of_availability_loss'))
        return_obj.non_public_data_compromised = NonPublicDataCompromised.from_dict(d.get('non_public_data_compromised'))
        
        return return_obj
    
    def to_dict(self):
        return super(PropertyAffected, self).to_dict()
=======
        self.descriptions_of_effect = value
>>>>>>> 6de78831
<|MERGE_RESOLUTION|>--- conflicted
+++ resolved
@@ -1,10 +1,7 @@
 # Copyright (c) 2015, The MITRE Corporation. All rights reserved.
 # See LICENSE.txt for complete terms.
 
-# external
-from mixbox import signals
 
-# internal
 import stix
 from stix.common import vocabs, VocabString, StructuredTextList
 import stix.bindings.incident as incident_binding
@@ -19,46 +16,8 @@
     
     def __init__(self, value=None, data_encrypted=None):
         super(NonPublicDataCompromised, self).__init__(value)
-<<<<<<< HEAD
-    
-    @classmethod
-    def from_obj(cls, obj, return_obj=None):
-        if not obj:
-            return None
-
-        if not return_obj:
-            return_obj = cls()
-        
-        super(NonPublicDataCompromised, cls).from_obj(obj, return_obj=return_obj)
-        return_obj.data_encrypted = obj.data_encrypted
-
-        signals.emit("Entity.created.from_obj", return_obj, obj)
-        return return_obj
-    
-    def to_obj(self, return_obj=None, ns_info=None):
-        if not return_obj:
-            return_obj = self._binding_class()
-        
-        super(NonPublicDataCompromised, self).to_obj(return_obj=return_obj, ns_info=ns_info)
-        return_obj.data_encrypted = self.data_encrypted
-        return return_obj
-    
-    @classmethod
-    def from_dict(cls, d, return_obj=None):
-        if not d:
-            return None
-
-        if not return_obj:
-            return_obj = cls()
-            
-        super(NonPublicDataCompromised, cls).from_dict(d, return_obj=return_obj)
-        return_obj.data_encrypted = d.get('data_encrypted')
-        return return_obj
-
-=======
         self.data_encrypted = data_encrypted
  
->>>>>>> 6de78831
     def is_plain(self):
         return False
 
@@ -102,93 +61,4 @@
 
     @description_of_effect.setter
     def description_of_effect(self, value):
-<<<<<<< HEAD
-        self.descriptions_of_effect = value
-
-    @property
-    def descriptions_of_effect(self):
-        return self._description_of_effect
-
-    @descriptions_of_effect.setter
-    def descriptions_of_effect(self, value):
-        self._description_of_effect = StructuredTextList(value)
-
-    @property
-    def type_of_availability_loss(self):
-        return self._type_of_availability_loss
-    
-    @type_of_availability_loss.setter
-    def type_of_availability_loss(self, value):
-        self._set_vocab(vocabs.AvailabilityLossType, type_of_availability_loss=value)
-            
-    @property
-    def duration_of_availability_loss(self):
-        return self._duration_of_availability_loss
-    
-    @duration_of_availability_loss.setter
-    def duration_of_availability_loss(self, value):
-        self._set_vocab(vocabs.LossDuration, duration_of_availability_loss=value)
-    
-    @property
-    def non_public_data_compromised(self):
-        return self._non_public_data_compromised
-    
-    @non_public_data_compromised.setter
-    def non_public_data_compromised(self, value):
-        self._set_var(NonPublicDataCompromised, non_public_data_compromised=value)
-    
-    @classmethod
-    def from_obj(cls, obj, return_obj=None):
-        if not obj:
-            return None
-        if not return_obj:
-            return_obj = cls()
-            
-        return_obj.property_ = VocabString.from_obj(obj.Property)
-        return_obj.descriptions_of_effect = StructuredTextList.from_obj(obj.Description_Of_Effect)
-        return_obj.type_of_availability_loss = VocabString.from_obj(obj.Type_Of_Availability_Loss)
-        return_obj.duration_of_availability_loss = VocabString.from_obj(obj.Duration_Of_Availability_Loss)
-        return_obj.non_public_data_compromised = NonPublicDataCompromised.from_obj(obj.Non_Public_Data_Compromised)
-
-        signals.emit("Entity.created.from_obj", return_obj, obj)
-        return return_obj
-    
-    def to_obj(self, return_obj=None, ns_info=None):
-        super(PropertyAffected, self).to_obj(return_obj=return_obj, ns_info=ns_info)
-
-        if not return_obj:
-            return_obj = self._binding_class()
-            
-        if self.property_:
-            return_obj.Property = self.property_.to_obj(ns_info=ns_info)
-        if self.descriptions_of_effect:
-            return_obj.Description_Of_Effect = self.descriptions_of_effect.to_obj(ns_info=ns_info)
-        if self.type_of_availability_loss:
-            return_obj.Type_Of_Availability_Loss = self.type_of_availability_loss.to_obj(ns_info=ns_info)
-        if self.duration_of_availability_loss:
-            return_obj.Duration_Of_Availability_Loss = self.duration_of_availability_loss.to_obj(ns_info=ns_info)
-        if self.non_public_data_compromised:
-            return_obj.Non_Public_Data_Compromised = self.non_public_data_compromised.to_obj(ns_info=ns_info)
-        
-        return return_obj
-    
-    @classmethod
-    def from_dict(cls, d, return_obj=None):
-        if not d:
-            return None
-        if not return_obj:
-            return_obj = cls()
-            
-        return_obj.property_ = VocabString.from_dict(d.get('property'))
-        return_obj.descriptions_of_effect = StructuredTextList.from_dict(d.get('description_of_effect'))
-        return_obj.type_of_availability_loss = VocabString.from_dict(d.get('type_of_availability_loss'))
-        return_obj.duration_of_availability_loss = VocabString.from_dict(d.get('duration_of_availability_loss'))
-        return_obj.non_public_data_compromised = NonPublicDataCompromised.from_dict(d.get('non_public_data_compromised'))
-        
-        return return_obj
-    
-    def to_dict(self):
-        return super(PropertyAffected, self).to_dict()
-=======
-        self.descriptions_of_effect = value
->>>>>>> 6de78831
+        self.descriptions_of_effect = value
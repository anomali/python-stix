--- conflicted
+++ resolved
@@ -90,77 +90,6 @@
             description=description,
             short_description=short_description
         )
-
-<<<<<<< HEAD
-=======
-        self.status = None
-        self.time = None
-        self.victims = None
-        self.attributed_threat_actors = AttributedThreatActors()
-        self.related_indicators = RelatedIndicators()
-        self.related_observables = RelatedObservables()
-        self.related_incidents = RelatedIncidents()
-        self.related_packages = RelatedPackageRefs()
-        self.affected_assets = None
-        self.categories = None
-        self.intended_effects = None
-        self.leveraged_ttps = LeveragedTTPs()
-        self.discovery_methods = None
-        self.reporter = None
-        self.responders = None
-        self.coordinators = None
-        self.external_ids = None
-        self.impact_assessment = None
-        self.security_compromise = None
-        self.confidence = None
-        self.coa_taken = None
-        self.coa_requested = None
-        self.history = History()
-        self._contacts = None
-        self._url = None
-
-
-    @property
-    def status(self):
-        """A :class:`.VocabString` property. If set to a string, an attempt
-        will be made to convert it to an instance of :class:`.IncidentStatus`.
-
-        """
-        return self._status
-    
-    @status.setter
-    def status(self, value):
-        self._set_vocab(vocabs.IncidentStatus, status=value)
-
-    @property
-    def time(self):
-        """Time section of the Incident. This is a :class:`.time.Time` field.
-
-        """
-        return self._time
-
-    @time.setter
-    def time(self, value):
-        self._set_var(Time, try_cast=False, time=value)
-
-    @property
-    def intended_effects(self):
-        """The impact of this intended effects of this Incident. This is a
-        collection of :class:`.Statement` objects and behaves like a
-        ``MutableSequence`` type.
-
-        If set to a string, an attempt will be made to convert it into a
-        :class:`.Statement` object with its value set to an instance of
-        :class:`.IntendedEffect`.
-
-        """
-        return self._intended_effects
-
-    @intended_effects.setter
-    def intended_effects(self, value):
-        self._intended_effects = _IntendedEffects(value)
->>>>>>> 98932a35
-
     def add_intended_effect(self, value):
         """Adds a :class:`.Statement` object to the :attr:`intended_effects`
         collection.
@@ -308,171 +237,145 @@
     def add_related_package(self, value):
         self.related_packages.append(value)
 
-<<<<<<< HEAD
-"""
-=======
-    @property
-    def contacts(self):
-        return self._contacts
-
-    @contacts.setter
-    def contacts(self, contacts_list):
-        self._contacts = _InformationSources(contacts_list)
-
-    def add_contact(self, contact):
-        if self._contacts is None:
-            self._contacts = _InformationSources()
-        self._contacts.append(contact)
-
-    @property
-    def url(self):
-        return self._url
-
-    @url.setter
-    def url(self, value):
-        self._url = value
-
->>>>>>> 98932a35
-    def to_obj(self, return_obj=None, ns_info=None):
-        if not return_obj:
-            return_obj = self._binding_class()
-
-        super(Incident, self).to_obj(return_obj=return_obj, ns_info=ns_info)
-
-        if self.time:
-            return_obj.Time = self.time.to_obj(ns_info=ns_info)
-        if self.victims:
-            return_obj.Victim = self.victims.to_obj(ns_info=ns_info)
-        if self.attributed_threat_actors:
-            return_obj.Attributed_Threat_Actors = self.attributed_threat_actors.to_obj(ns_info=ns_info)
-        if self.related_indicators:
-            return_obj.Related_Indicators = self.related_indicators.to_obj(ns_info=ns_info)
-        if self.related_observables:
-            return_obj.Related_Observables = self.related_observables.to_obj(ns_info=ns_info)
-        if self.related_incidents:
-            return_obj.Related_Incidents = self.related_incidents.to_obj(ns_info=ns_info)
-        if self.categories:
-            return_obj.Categories = self.categories.to_obj(ns_info=ns_info)
-        if self.intended_effects:
-            return_obj.Intended_Effect = self.intended_effects.to_obj(ns_info=ns_info)
-        if self.leveraged_ttps:
-            return_obj.Leveraged_TTPs = self.leveraged_ttps.to_obj(ns_info=ns_info)
-        if self.affected_assets:
-            return_obj.Affected_Assets = self.affected_assets.to_obj(ns_info=ns_info)
-        if self.discovery_methods:
-            return_obj.Discovery_Method = self.discovery_methods.to_obj(ns_info=ns_info)
-        if self.reporter:
-            return_obj.Reporter = self.reporter.to_obj(ns_info=ns_info)
-        if self.responders:
-            return_obj.Responder = self.responders.to_obj(ns_info=ns_info)
-        if self.coordinators:
-            return_obj.Coordinator = self.coordinators.to_obj(ns_info=ns_info)
-        if self.external_ids:
-            return_obj.External_ID = self.external_ids.to_obj(ns_info=ns_info)
-        if self.impact_assessment:
-            return_obj.Impact_Assessment = self.impact_assessment.to_obj(ns_info=ns_info)
-        if self.security_compromise:
-            return_obj.Security_Compromise = self.security_compromise.to_obj(ns_info=ns_info)
-        if self.confidence:
-            return_obj.Confidence = self.confidence.to_obj(ns_info=ns_info)
-        if self.coa_taken:
-            return_obj.COA_Taken = self.coa_taken.to_obj(ns_info=ns_info)
-        if self.coa_requested:
-            return_obj.COA_Requested = self.coa_requested.to_obj(ns_info=ns_info)
-        if self.status:
-            return_obj.Status = self.status.to_obj(ns_info=ns_info)
-        if self.history:
-            return_obj.History = self.history.to_obj(ns_info=ns_info)
-        if self.related_packages:
-            return_obj.Related_Packages = self.related_packages.to_obj(ns_info=ns_info)
-        if self.contacts:
-            return_obj.Contact = self.contacts.to_obj(ns_info=ns_info)
-        if self.url:
-            return_obj.URL = self.url
-
-        return return_obj
-
-    @classmethod
-    def from_obj(cls, obj, return_obj=None):
-        if not obj:
-            return None
-
-        if not return_obj:
-            return_obj = cls()
-
-        super(Incident, cls).from_obj(obj, return_obj=return_obj)
-
-        if isinstance(obj, cls._binding_class):
-            return_obj.time = Time.from_obj(obj.Time)
-            return_obj.victims = _Victims.from_obj(obj.Victim)
-            return_obj.categories = IncidentCategories.from_obj(obj.Categories)
-            return_obj.intended_effects = _IntendedEffects.from_obj(obj.Intended_Effect)
-            return_obj.affected_assets = AffectedAssets.from_obj(obj.Affected_Assets)
-            return_obj.discovery_methods = DiscoveryMethods.from_obj(obj.Discovery_Method)
-            return_obj.coa_taken = _COAsTaken.from_obj(obj.COA_Taken)
-            return_obj.coa_requested = _COAsRequested.from_obj(obj.COA_Requested)
-            return_obj.confidence = Confidence.from_obj(obj.Confidence)
-            return_obj.attributed_threat_actors = AttributedThreatActors.from_obj(obj.Attributed_Threat_Actors)
-            return_obj.related_indicators = RelatedIndicators.from_obj(obj.Related_Indicators)
-            return_obj.related_observables = RelatedObservables.from_obj(obj.Related_Observables)
-            return_obj.leveraged_ttps = LeveragedTTPs.from_obj(obj.Leveraged_TTPs)
-            return_obj.related_incidents = RelatedIncidents.from_obj(obj.Related_Incidents)
-            return_obj.status = VocabString.from_obj(obj.Status)
-            return_obj.history = History.from_obj(obj.History)
-            return_obj.responders = _InformationSources.from_obj(obj.Responder)
-            return_obj.coordinators = _InformationSources.from_obj(obj.Coordinator)
-            return_obj.external_ids = _ExternalIDs.from_obj(obj.External_ID)
-            return_obj.reporter = InformationSource.from_obj(obj.Reporter)
-            return_obj.impact_assessment = ImpactAssessment.from_obj(obj.Impact_Assessment)
-            return_obj.security_compromise = VocabString.from_obj(obj.Security_Compromise)
-            return_obj.related_packages = RelatedPackageRefs.from_obj(obj.Related_Packages)
-            return_obj.contacts = _InformationSources.from_obj(obj.Contact)
-            return_obj.url = obj.URL
-
-        return return_obj
-
-    def to_dict(self):
-        return super(Incident, self).to_dict()
-
-    @classmethod
-    def from_dict(cls, dict_repr, return_obj=None):
-        if not dict_repr:
-            return None
-
-        if not return_obj:
-            return_obj = cls()
-
-        super(Incident, cls).from_dict(dict_repr, return_obj=return_obj)
-
-        get = dict_repr.get
-        return_obj.time = Time.from_dict(get('time'))
-        return_obj.victims = _Victims.from_dict(get('victims'))
-        return_obj.categories = IncidentCategories.from_dict(get('categories'))
-        return_obj.attributed_threat_actors = AttributedThreatActors.from_dict(get('attributed_threat_actors'))
-        return_obj.related_indicators = RelatedIndicators.from_dict(get('related_indicators'))
-        return_obj.related_observables = RelatedObservables.from_dict(get('related_observables'))
-        return_obj.related_incidents = RelatedIncidents.from_dict(get('related_incidents'))
-        return_obj.intended_effects = _IntendedEffects.from_list(get('intended_effects'))
-        return_obj.leveraged_ttps = LeveragedTTPs.from_dict(get('leveraged_ttps'))
-        return_obj.affected_assets = AffectedAssets.from_dict(get('affected_assets'))
-        return_obj.discovery_methods = DiscoveryMethods.from_dict(get('discovery_methods'))
-        return_obj.reporter = InformationSource.from_dict(get('reporter'))
-        return_obj.responders = _InformationSources.from_dict(get('responders'))
-        return_obj.coordinators = _InformationSources.from_dict(get('coordinators'))
-        return_obj.external_ids = _ExternalIDs.from_dict(get('external_ids'))
-        return_obj.impact_assessment = ImpactAssessment.from_dict(get('impact_assessment'))
-        return_obj.security_compromise = VocabString.from_dict(get('security_compromise'))
-        return_obj.confidence = Confidence.from_dict(get('confidence'))
-        return_obj.coa_taken = _COAsTaken.from_dict(get('coa_taken'))
-        return_obj.coa_requested = _COAsRequested.from_dict(get('coa_requested'))
-        return_obj.status = VocabString.from_dict(get('status'))
-        return_obj.history = History.from_dict(get('history'))
-        return_obj.related_packages = RelatedPackageRefs.from_dict(get('related_packages'))
-        return_obj.contacts = _InformationSources.from_dict(get('contacts'))
-        return_obj.url = get('url')
-
-        return return_obj
-"""
+    # def to_obj(self, return_obj=None, ns_info=None):
+    #     if not return_obj:
+    #         return_obj = self._binding_class()
+    # 
+    #     super(Incident, self).to_obj(return_obj=return_obj, ns_info=ns_info)
+    # 
+    #     if self.time:
+    #         return_obj.Time = self.time.to_obj(ns_info=ns_info)
+    #     if self.victims:
+    #         return_obj.Victim = self.victims.to_obj(ns_info=ns_info)
+    #     if self.attributed_threat_actors:
+    #         return_obj.Attributed_Threat_Actors = self.attributed_threat_actors.to_obj(ns_info=ns_info)
+    #     if self.related_indicators:
+    #         return_obj.Related_Indicators = self.related_indicators.to_obj(ns_info=ns_info)
+    #     if self.related_observables:
+    #         return_obj.Related_Observables = self.related_observables.to_obj(ns_info=ns_info)
+    #     if self.related_incidents:
+    #         return_obj.Related_Incidents = self.related_incidents.to_obj(ns_info=ns_info)
+    #     if self.categories:
+    #         return_obj.Categories = self.categories.to_obj(ns_info=ns_info)
+    #     if self.intended_effects:
+    #         return_obj.Intended_Effect = self.intended_effects.to_obj(ns_info=ns_info)
+    #     if self.leveraged_ttps:
+    #         return_obj.Leveraged_TTPs = self.leveraged_ttps.to_obj(ns_info=ns_info)
+    #     if self.affected_assets:
+    #         return_obj.Affected_Assets = self.affected_assets.to_obj(ns_info=ns_info)
+    #     if self.discovery_methods:
+    #         return_obj.Discovery_Method = self.discovery_methods.to_obj(ns_info=ns_info)
+    #     if self.reporter:
+    #         return_obj.Reporter = self.reporter.to_obj(ns_info=ns_info)
+    #     if self.responders:
+    #         return_obj.Responder = self.responders.to_obj(ns_info=ns_info)
+    #     if self.coordinators:
+    #         return_obj.Coordinator = self.coordinators.to_obj(ns_info=ns_info)
+    #     if self.external_ids:
+    #         return_obj.External_ID = self.external_ids.to_obj(ns_info=ns_info)
+    #     if self.impact_assessment:
+    #         return_obj.Impact_Assessment = self.impact_assessment.to_obj(ns_info=ns_info)
+    #     if self.security_compromise:
+    #         return_obj.Security_Compromise = self.security_compromise.to_obj(ns_info=ns_info)
+    #     if self.confidence:
+    #         return_obj.Confidence = self.confidence.to_obj(ns_info=ns_info)
+    #     if self.coa_taken:
+    #         return_obj.COA_Taken = self.coa_taken.to_obj(ns_info=ns_info)
+    #     if self.coa_requested:
+    #         return_obj.COA_Requested = self.coa_requested.to_obj(ns_info=ns_info)
+    #     if self.status:
+    #         return_obj.Status = self.status.to_obj(ns_info=ns_info)
+    #     if self.history:
+    #         return_obj.History = self.history.to_obj(ns_info=ns_info)
+    #     if self.related_packages:
+    #         return_obj.Related_Packages = self.related_packages.to_obj(ns_info=ns_info)
+    #     if self.contacts:
+    #         return_obj.Contact = self.contacts.to_obj(ns_info=ns_info)
+    #     if self.url:
+    #         return_obj.URL = self.url
+    # 
+    #     return return_obj
+    # 
+    # @classmethod
+    # def from_obj(cls, obj, return_obj=None):
+    #     if not obj:
+    #         return None
+    # 
+    #     if not return_obj:
+    #         return_obj = cls()
+    # 
+    #     super(Incident, cls).from_obj(obj, return_obj=return_obj)
+    # 
+    #     if isinstance(obj, cls._binding_class):
+    #         return_obj.time = Time.from_obj(obj.Time)
+    #         return_obj.victims = _Victims.from_obj(obj.Victim)
+    #         return_obj.categories = IncidentCategories.from_obj(obj.Categories)
+    #         return_obj.intended_effects = _IntendedEffects.from_obj(obj.Intended_Effect)
+    #         return_obj.affected_assets = AffectedAssets.from_obj(obj.Affected_Assets)
+    #         return_obj.discovery_methods = DiscoveryMethods.from_obj(obj.Discovery_Method)
+    #         return_obj.coa_taken = _COAsTaken.from_obj(obj.COA_Taken)
+    #         return_obj.coa_requested = _COAsRequested.from_obj(obj.COA_Requested)
+    #         return_obj.confidence = Confidence.from_obj(obj.Confidence)
+    #         return_obj.attributed_threat_actors = AttributedThreatActors.from_obj(obj.Attributed_Threat_Actors)
+    #         return_obj.related_indicators = RelatedIndicators.from_obj(obj.Related_Indicators)
+    #         return_obj.related_observables = RelatedObservables.from_obj(obj.Related_Observables)
+    #         return_obj.leveraged_ttps = LeveragedTTPs.from_obj(obj.Leveraged_TTPs)
+    #         return_obj.related_incidents = RelatedIncidents.from_obj(obj.Related_Incidents)
+    #         return_obj.status = VocabString.from_obj(obj.Status)
+    #         return_obj.history = History.from_obj(obj.History)
+    #         return_obj.responders = _InformationSources.from_obj(obj.Responder)
+    #         return_obj.coordinators = _InformationSources.from_obj(obj.Coordinator)
+    #         return_obj.external_ids = _ExternalIDs.from_obj(obj.External_ID)
+    #         return_obj.reporter = InformationSource.from_obj(obj.Reporter)
+    #         return_obj.impact_assessment = ImpactAssessment.from_obj(obj.Impact_Assessment)
+    #         return_obj.security_compromise = VocabString.from_obj(obj.Security_Compromise)
+    #         return_obj.related_packages = RelatedPackageRefs.from_obj(obj.Related_Packages)
+    #         return_obj.contacts = _InformationSources.from_obj(obj.Contact)
+    #         return_obj.url = obj.URL
+    # 
+    #     return return_obj
+    # 
+    # def to_dict(self):
+    #     return super(Incident, self).to_dict()
+    # 
+    # @classmethod
+    # def from_dict(cls, dict_repr, return_obj=None):
+    #     if not dict_repr:
+    #         return None
+    # 
+    #     if not return_obj:
+    #         return_obj = cls()
+    # 
+    #     super(Incident, cls).from_dict(dict_repr, return_obj=return_obj)
+    # 
+    #     get = dict_repr.get
+    #     return_obj.time = Time.from_dict(get('time'))
+    #     return_obj.victims = _Victims.from_dict(get('victims'))
+    #     return_obj.categories = IncidentCategories.from_dict(get('categories'))
+    #     return_obj.attributed_threat_actors = AttributedThreatActors.from_dict(get('attributed_threat_actors'))
+    #     return_obj.related_indicators = RelatedIndicators.from_dict(get('related_indicators'))
+    #     return_obj.related_observables = RelatedObservables.from_dict(get('related_observables'))
+    #     return_obj.related_incidents = RelatedIncidents.from_dict(get('related_incidents'))
+    #     return_obj.intended_effects = _IntendedEffects.from_list(get('intended_effects'))
+    #     return_obj.leveraged_ttps = LeveragedTTPs.from_dict(get('leveraged_ttps'))
+    #     return_obj.affected_assets = AffectedAssets.from_dict(get('affected_assets'))
+    #     return_obj.discovery_methods = DiscoveryMethods.from_dict(get('discovery_methods'))
+    #     return_obj.reporter = InformationSource.from_dict(get('reporter'))
+    #     return_obj.responders = _InformationSources.from_dict(get('responders'))
+    #     return_obj.coordinators = _InformationSources.from_dict(get('coordinators'))
+    #     return_obj.external_ids = _ExternalIDs.from_dict(get('external_ids'))
+    #     return_obj.impact_assessment = ImpactAssessment.from_dict(get('impact_assessment'))
+    #     return_obj.security_compromise = VocabString.from_dict(get('security_compromise'))
+    #     return_obj.confidence = Confidence.from_dict(get('confidence'))
+    #     return_obj.coa_taken = _COAsTaken.from_dict(get('coa_taken'))
+    #     return_obj.coa_requested = _COAsRequested.from_dict(get('coa_requested'))
+    #     return_obj.status = VocabString.from_dict(get('status'))
+    #     return_obj.history = History.from_dict(get('history'))
+    #     return_obj.related_packages = RelatedPackageRefs.from_dict(get('related_packages'))
+    #     return_obj.contacts = _InformationSources.from_dict(get('contacts'))
+    #     return_obj.url = get('url')
+    # 
+    #     return return_obj
 
 class AttributedThreatActors(GenericRelationshipList):
     _namespace = "http://stix.mitre.org/Incident-1"

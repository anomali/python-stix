--- conflicted
+++ resolved
@@ -1,8 +1,5 @@
 # Copyright (c) 2015, The MITRE Corporation. All rights reserved.
 # See LICENSE.txt for complete terms.
-
-# external
-from mixbox import signals
 
 # internal
 import stix
@@ -35,77 +32,6 @@
         super(JournalEntry, self).__init__()
         self.value = value
         self.time_precision = 'second'
-<<<<<<< HEAD
-        
-    @property
-    def time(self):
-        return self._time
-    
-    @time.setter
-    def time(self, value):
-        self._time = utils.dates.parse_value(value)
-        
-    @property
-    def time_precision(self):
-        return self._time_precision
-    
-    @time_precision.setter
-    def time_precision(self, value):
-        if value and (value not in DATETIME_PRECISION_VALUES):
-            error = "time_precision must be one of {0}. Received '{1}'"
-            error = error.format(DATETIME_PRECISION_VALUES, value)
-            raise ValueError(error)
-
-        self._time_precision = value
-    
-    def to_obj(self, return_obj=None, ns_info=None):
-        super(JournalEntry, self).to_obj(return_obj=return_obj, ns_info=ns_info)
-
-        if not return_obj:
-            return_obj = self._binding_class()
-        
-        return_obj.valueOf_ = self.value
-        return_obj.author = self.author
-        return_obj.time = utils.dates.serialize_value(self.time)
-        return_obj.time_precision = self.time_precision
-        
-        return return_obj
-    
-    @classmethod
-    def from_obj(cls, obj, return_obj=None):
-        if not obj:
-            return None
-        
-        if not return_obj:
-            return_obj = cls()
-            
-        return_obj.value = obj.valueOf_
-        return_obj.author = obj.author
-        return_obj.time = obj.time
-        return_obj.time_precision = obj.time_precision
-        
-        signals.emit("Entity.created.from_obj", return_obj, obj)
-        return return_obj
-        
-    def to_dict(self):
-        return super(JournalEntry, self).to_dict()
-
-    @classmethod
-    def from_dict(cls, d, return_obj=None):
-        if not d:
-            return None
-        
-        if not return_obj:
-            return_obj = cls()
-            
-        return_obj.value = d.get('value')
-        return_obj.author = d.get('author')
-        return_obj.time = d.get('time')
-        return_obj.time_precision = d.get('time_precision')
-        
-        return return_obj
-=======
->>>>>>> 6de78831
 
 
 class HistoryItem(stix.Entity):
@@ -116,65 +42,8 @@
     action_entry = fields.TypedField("Action_Entry", COATaken)
     journal_entry = fields.TypedField("Journal_Entry", JournalEntry)
     
-<<<<<<< HEAD
-    @action_entry.setter
-    def action_entry(self, value):
-        self._set_var(COATaken, try_cast=False, action_entry=value)
-
-    @property
-    def journal_entry(self):
-        return self._journal_entry
-    
-    @journal_entry.setter
-    def journal_entry(self, value):
-        self._set_var(JournalEntry, journal_entry=value)
-            
-    def to_obj(self, return_obj=None, ns_info=None):
-        super(HistoryItem, self).to_obj(return_obj=return_obj, ns_info=ns_info)
-
-        if not return_obj:
-            return_obj = self._binding_class()
-            
-        if self.action_entry:
-            return_obj.Action_Entry = self.action_entry.to_obj(ns_info=ns_info)
-        if self.journal_entry:
-            return_obj.Journal_Entry = self.journal_entry.to_obj(ns_info=ns_info)
-        
-        return return_obj
-    
-    @classmethod
-    def from_obj(cls, obj, return_obj=None):
-        if not obj:
-            return None
-        
-        if not return_obj:
-            return_obj = cls()
-            
-        return_obj.action_entry = COATaken.from_obj(obj.Action_Entry)
-        return_obj.journal_entry = JournalEntry.from_obj(obj.Journal_Entry)
-        
-        signals.emit("Entity.created.from_obj", return_obj, obj)
-        return return_obj
-            
-    def to_dict(self):
-        return super(HistoryItem, self).to_dict()
-    
-    @classmethod
-    def from_dict(cls, d, return_obj=None):
-        if not d:
-            return None
-        
-        if not return_obj:
-            return_obj = cls()
-            
-        return_obj.action_entry = COATaken.from_dict(d.get('action_entry'))
-        return_obj.journal_entry = JournalEntry.from_dict(d.get('journal_entry'))
-        
-        return return_obj
-=======
     def __init__(self):
         super(HistoryItem, self).__init__()
->>>>>>> 6de78831
 
 
 class History(stix.EntityList):

--- conflicted
+++ resolved
@@ -1,13 +1,8 @@
 # Copyright (c) 2015, The MITRE Corporation. All rights reserved.
 # See LICENSE.txt for complete terms.
 
-<<<<<<< HEAD
-# external
-from mixbox import signals
-=======
 # mixbox
 from mixbox import fields
->>>>>>> 6de78831
 
 # internal
 import stix
@@ -144,136 +139,4 @@
         instance of :class:`.PlanningAndOperationalSupport`.
 
         """
-<<<<<<< HEAD
-        self.planning_and_operational_supports.append(value)
-
-    def to_obj(self, return_obj=None, ns_info=None):
-        if not return_obj:
-            return_obj = self._binding_class()
-
-        super(ThreatActor, self).to_obj(return_obj=return_obj, ns_info=ns_info)
-
-        if self.identity:
-            return_obj.Identity = self.identity.to_obj(ns_info=ns_info)
-        if self.types:
-            return_obj.Type = self.types.to_obj(ns_info=ns_info)
-        if self.motivations:
-            return_obj.Motivation = self.motivations.to_obj(ns_info=ns_info)
-        if self.sophistications:
-            return_obj.Sophistication = self.sophistications.to_obj(ns_info=ns_info)
-        if self.intended_effects:
-            return_obj.Intended_Effect = self.intended_effects.to_obj(ns_info=ns_info)
-        if self.planning_and_operational_supports:
-            return_obj.Planning_And_Operational_Support = \
-                self.planning_and_operational_supports.to_obj(ns_info=ns_info)
-        if self.observed_ttps:
-            return_obj.Observed_TTPs = self.observed_ttps.to_obj(ns_info=ns_info)
-        if self.associated_campaigns:
-            return_obj.Associated_Campaigns = self.associated_campaigns.to_obj(ns_info=ns_info)
-        if self.associated_actors:
-            return_obj.Associated_Actors = self.associated_actors.to_obj(ns_info=ns_info)
-        if self.confidence:
-            return_obj.Confidence = self.confidence.to_obj(ns_info=ns_info)
-        if self.related_packages:
-            return_obj.Related_Packages = self.related_packages.to_obj(ns_info=ns_info)
-
-        return return_obj
-
-    @classmethod
-    def from_obj(cls, obj, return_obj=None):
-        if not obj:
-            return None
-        if not return_obj:
-            return_obj = cls()
-
-        super(ThreatActor, cls).from_obj(obj, return_obj=return_obj)
-
-        if isinstance(obj, cls._binding_class):  # ThreatActorType properties
-            return_obj.identity = Identity.from_obj(obj.Identity)
-            return_obj.types = _Types.from_obj(obj.Type)
-            return_obj.motivations = _Motivations.from_obj(obj.Motivation)
-            return_obj.sophistications = _Sophistications.from_obj(obj.Sophistication)
-            return_obj.intended_effects = _IntendedEffects.from_obj(obj.Intended_Effect)
-            return_obj.planning_and_operational_supports = \
-                _PlanningAndOperationalSupports.from_obj(obj.Planning_And_Operational_Support)
-            return_obj.observed_ttps = ObservedTTPs.from_obj(obj.Observed_TTPs)
-            return_obj.associated_campaigns = AssociatedCampaigns.from_obj(obj.Associated_Campaigns)
-            return_obj.associated_actors = AssociatedActors.from_obj(obj.Associated_Actors)
-            return_obj.confidence = Confidence.from_obj(obj.Confidence)
-            return_obj.related_packages = RelatedPackageRefs.from_obj(obj.Related_Packages)
-
-        signals.emit("Entity.created.from_obj", return_obj, obj)
-        return return_obj
-
-    def to_dict(self):
-        return super(ThreatActor, self).to_dict()
-
-    @classmethod
-    def from_dict(cls, dict_repr, return_obj=None):
-        if not dict_repr:
-            return None
-
-        if not return_obj:
-            return_obj = cls()
-
-        super(ThreatActor, cls).from_dict(dict_repr, return_obj=return_obj)
-
-        get = dict_repr.get
-        return_obj.identity = Identity.from_dict(get('identity'))
-        return_obj.types = _Types.from_dict(get('types'))
-        return_obj.motivations = _Motivations.from_dict(get('motivations'))
-        return_obj.sophistications = _Sophistications.from_dict(get('sophistications'))
-        return_obj.intended_effects = _IntendedEffects.from_dict(get('intended_effects'))
-        return_obj.planning_and_operational_supports = \
-            _PlanningAndOperationalSupports.from_dict(get('planning_and_operational_supports'))
-        return_obj.observed_ttps = ObservedTTPs.from_dict(get('observed_ttps'))
-        return_obj.associated_campaigns = AssociatedCampaigns.from_dict(get('associated_campaigns'))
-        return_obj.associated_actors = AssociatedActors.from_dict(get('associated_actors'))
-        return_obj.confidence = Confidence.from_dict(get('confidence'))
-        return_obj.related_packages = RelatedPackageRefs.from_dict(get('related_packages'))
-
-        return return_obj
-
-
-# NOT ACTUAL STIX TYPES!
-class _Sophistications(stix.TypedList):
-    _contained_type = Statement
-
-    def _fix_value(self, value):
-        sophistication = vocabs.ThreatActorSophistication(value)
-        return Statement(value=sophistication)
-
-
-class _Motivations(stix.TypedList):
-    _contained_type = Statement
-
-    def _fix_value(self, value):
-        motivation = vocabs.Motivation(value)
-        return Statement(value=motivation)
-
-
-class _IntendedEffects(stix.TypedList):
-    _contained_type = Statement
-
-    def _fix_value(self, value):
-        intended_effect = vocabs.IntendedEffect(value)
-        return Statement(value=intended_effect)
-
-
-class _PlanningAndOperationalSupports(stix.TypedList):
-    _contained_type = Statement
-
-    def _fix_value(self, value):
-        pos = vocabs.PlanningAndOperationalSupport(value)
-        return Statement(value=pos)
-
-
-class _Types(stix.TypedList):
-    _contained_type = Statement
-
-    def _fix_value(self, value):
-        type_ = vocabs.ThreatActorType(value)
-        return Statement(value=type_)
-=======
-        self.planning_and_operational_supports.append(value)
->>>>>>> 6de78831
+        self.planning_and_operational_supports.append(value)
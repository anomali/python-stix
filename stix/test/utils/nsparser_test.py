# Copyright (c) 2015, The MITRE Corporation. All rights reserved.
# See LICENSE.txt for complete terms.

# stdlib
import unittest

# external
import lxml.etree
from mixbox.vendor.six import StringIO

# internal
import mixbox.namespaces
from stix.core import STIXPackage
from stix.utils import silence_warnings


class NamespaceInfoTests(unittest.TestCase):
<<<<<<< HEAD
=======
    def test_nsinfo_collect(self):
        """Tests that the NamespaceInfo.collect() method correctly ascends the MRO
        of input objects.

        """
        nsinfo = nsparser.NamespaceInfo()

        # Collect classes
        nsinfo.collect(C())

        # Parse collected classes
        nsinfo._parse_collected_classes()

        self.assertEqual(len(nsinfo._collected_namespaces), 4)  # noqa

    def test_namespace_collect(self):
        """Test that NamespaceInfo correctly pulls namespaces from all classes
        in an objects MRO.

        """
        nsinfo = nsparser.NamespaceInfo()

        # Collect classes
        nsinfo.collect(C())

        # finalize the namespace dictionary
        nsinfo.finalize(ns_dict=NSMAP, schemaloc_dict=SCHEMALOCS)
        namespaces = nsinfo.finalized_namespaces.values()

        self.assertTrue(all(ns in namespaces for ns in NSMAP))

>>>>>>> 5eccd05d

    @silence_warnings
    def test_user_provided_ns(self):
        """Test that user-provided namespaces are serialized.

        """
        p = STIXPackage()

        TEST_PREFIX = 'test'
        TEST_NS = 'a:unit:test'
        NEW_STIX_PREFIX = 'newstix'
        NEW_STIX_NS = "http://stix.mitre.org/stix-1"

        test_dict = {
            TEST_NS: TEST_PREFIX,
            NEW_STIX_NS: NEW_STIX_PREFIX
        }

        # Parse the exported document and make sure that the namespaces
        # made it through the serialization process.
        xml = p.to_xml(ns_dict=test_dict)
        e = lxml.etree.XML(xml)
        self.assertEqual(e.nsmap.get(TEST_PREFIX), TEST_NS)
        self.assertEqual(e.nsmap.get(NEW_STIX_PREFIX), NEW_STIX_NS)

    @silence_warnings
    def test_duplicate_ns_prefix(self):
        """Test that duplicate namespace prefix mappings raise errors.

        """
        p = STIXPackage()
        bad = {'bad:ns': 'stix'}  # 'stix' is already default ns prefix

        self.assertRaises(
            mixbox.namespaces.DuplicatePrefixError,
            p.to_xml,
            ns_dict=bad
        )

        # Build a valid stix document that has a default namespace remapped
        # to another namespace. We remap 'stixCommon' to a bogus ns here.
        xml = (
            """<stix:STIX_Package
                    xmlns:stixCommon="THISISGONNABEPROBLEM"
                    xmlns:stix="http://stix.mitre.org/stix-1"
                    xmlns:stixVocabs="http://stix.mitre.org/default_vocabularies-1"
                    version="1.2"
                    timestamp="2015-04-09T14:22:25.620831+00:00">
                <stix:STIX_Header>
                    <stix:Description>A unit test</stix:Description>
                </stix:STIX_Header>
            </stix:STIX_Package>"""
        )

        sio = StringIO(xml)
        p = STIXPackage.from_xml(sio)

        # Exporting should raise an error.
        self.assertRaises(
            mixbox.namespaces.DuplicatePrefixError,
            p.to_xml
        )


    @silence_warnings
    def test_parsed_namespaces(self):
        """Test that non-default namespaces make it through the parse-serialize
        process.

        """
        xml = (
            """<stix:STIX_Package
                    xmlns:TEST="a:test"
                    xmlns:FOO="a:foo"
                    xmlns:BAR="a:bar"
                    xmlns:cybox="http://cybox.mitre.org/cybox-2"
                    xmlns:cyboxCommon="http://cybox.mitre.org/common-2"
                    xmlns:cyboxVocabs="http://cybox.mitre.org/default_vocabularies-2"
                    xmlns:example="http://example.com"
                    xmlns:stix="http://stix.mitre.org/stix-1"
                    xmlns:stixCommon="http://stix.mitre.org/common-1"
                    xmlns:stixVocabs="http://stix.mitre.org/default_vocabularies-1"
                    xmlns:xsi="http://www.w3.org/2001/XMLSchema-instance"
                    id="example:Package-e2454ee8-e59c-43ac-a085-46ae4516fd6e"
                    version="1.2"
                    timestamp="2015-04-09T14:22:25.620831+00:00"/>"""
        )

        sio = StringIO(xml)
        p = STIXPackage.from_xml(sio)

        serialized = p.to_xml()
        e = lxml.etree.XML(serialized)
        self.assertEqual(e.nsmap.get('TEST'), 'a:test')
        self.assertEqual(e.nsmap.get('FOO'), 'a:foo')
        self.assertEqual(e.nsmap.get('BAR'), 'a:bar')


if __name__ == "__main__":
    unittest.main()<|MERGE_RESOLUTION|>--- conflicted
+++ resolved
@@ -15,40 +15,6 @@
 
 
 class NamespaceInfoTests(unittest.TestCase):
-<<<<<<< HEAD
-=======
-    def test_nsinfo_collect(self):
-        """Tests that the NamespaceInfo.collect() method correctly ascends the MRO
-        of input objects.
-
-        """
-        nsinfo = nsparser.NamespaceInfo()
-
-        # Collect classes
-        nsinfo.collect(C())
-
-        # Parse collected classes
-        nsinfo._parse_collected_classes()
-
-        self.assertEqual(len(nsinfo._collected_namespaces), 4)  # noqa
-
-    def test_namespace_collect(self):
-        """Test that NamespaceInfo correctly pulls namespaces from all classes
-        in an objects MRO.
-
-        """
-        nsinfo = nsparser.NamespaceInfo()
-
-        # Collect classes
-        nsinfo.collect(C())
-
-        # finalize the namespace dictionary
-        nsinfo.finalize(ns_dict=NSMAP, schemaloc_dict=SCHEMALOCS)
-        namespaces = nsinfo.finalized_namespaces.values()
-
-        self.assertTrue(all(ns in namespaces for ns in NSMAP))
-
->>>>>>> 5eccd05d
 
     @silence_warnings
     def test_user_provided_ns(self):

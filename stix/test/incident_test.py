# Copyright (c) 2014, The MITRE Corporation. All rights reserved.
# See LICENSE.txt for complete terms.

from StringIO import StringIO
import unittest

from stix.incident import Incident
import stix.bindings.incident as incident_binding
from cybox.common import StructuredText
from cybox.test import EntityTestCase

INCIDENT_CATEGORIES = """<?xml version="1.0" encoding="UTF-8"?>
<incident:Incident
 xmlns:incident="http://stix.mitre.org/Incident-1"
 xmlns:xsi="http://www.w3.org/2001/XMLSchema-instance"
 xsi:schemaLocation="http://stix.mitre.org/Incident-1 http://stix.mitre.org/XMLSchema/incident/1.0.1/incident.xsd">
 <incident:Categories>
  <incident:Category>Foo</incident:Category>
  <incident:Category>Bar</incident:Category>
 </incident:Categories>
</incident:Incident>
"""


class IncidentTest(EntityTestCase, unittest.TestCase):
    klass = Incident
<<<<<<< HEAD
    _full_dict = {
        'attributed_threat_actors': {
            'scope': 'exclusive',
            'threat_actors': [
                {
                    'threat_actor': {
                        'description': 'A Threat Actor Description',
                        'id': 'example:threatactor-1',
                        'sophistications': [{'value': 'High'}],
                        'title': 'A Threat Actor',
                        'version': '1.1'
                    }
                }
            ]
        },
        'impact_assessment': {
            'direct_impact_summary': {
                'asset_losses' : "Minor",
                'business_mission_disruption' : "Major",
                'response_and_recovery_costs' : "Moderate"
            },
            'indirect_impact_summary': {
                'loss_of_competitive_advantage' : "Yes",
                'brand_and_market_damage' : "No",
                'increased_operating_costs' : "No",
                'legal_and_regulatory_costs' : "Unknown" 
            },
            'total_loss_estimation': {
                'initial_reported_total_loss_estimation' : {
                    'iso_currency_code' : "USD",
                    'amount' : "99.99"
                },
                'actual_total_loss_estimation' : {
                    'iso_currency_code' : "USD",
                    'amount' : "50.45"
                }
            },
            'impact_qualification': "Catastrophic",
            'effects': {
                'effects' : [
                    "User Data Loss",
                    "Data Breach or Compromise"
                    ]
            }
        },
        'categories': ['Unauthorized Access', 'Improper Usage'],
        'description': 'The Datacenter was broken into.',
        'related_indicators': {
            'indicators': [{
                'indicator': {
                    'description': 'An indicator containing a File observable with an associated hash',
                    'id': 'example:indicator-1ae45e9c-9b0b-11e3-ada0-28cfe912ced6',
                    'observable': {
                        'id': 'example:Observable-fdaa7cec-f8be-494d-b83f-575f6f018666',
                        'object': {
                            'id': 'example:File-ec52e6bc-2d7e-44e2-911b-468bb775a5c6',
                            'properties': {
                                'hashes': [
                                    {
                                        'simple_hash_value': u'4EC0027BEF4D7E1786A04D021FA8A67F',
                                        'type': u'MD5'
                                    }
                                ],
                                'xsi:type': 'FileObjectType'
                            }
                        }
                    },
                    'producer': {
                        'description': '',
                        'identity': {
                            'id': 'example:Identity-1ae603ab-9b0b-11e3-980e-28cfe912ced8',
                            'specification': {
                                'party_name': {
                                    'name_lines': [
                                        {'value': 'Foo'},
                                        {'value': 'Bar'}
                                    ],
                                    'person_names': [
                                        {'name_elements': [{'value': 'John Smith'}]},
                                        {'name_elements': [{'value': 'Jill Smith'}]}
                                    ]
                                }
                            },
                            'xsi:type': 'ciqIdentity:CIQIdentity3.0InstanceType'
                        },
                        'time': {'produced_time': '2014-02-21T10:16:14.947201'}
                    },
                    'title': 'File Hash Example',
                    'version': '2.1'
                }
            }],
            'scope': 'exclusive'
        },
        'leveraged_ttps': {
            'scope': "inclusive",
            'ttps': [
                {
                    'confidence': {'value': "High"},
                    'ttp': {'id': "example:TTP-1",
                            'version': "1.1"},
                }
            ],
        },
        'time': {
            'containment_achieved': '2005-02-21T10:25:10.894398',
            'first_data_exfiltration': '2002-02-21T10:25:10.894398',
            'first_malicious_action': '2000-02-21T10:25:10.894398',
            'incident_closed': '2008-02-21T10:25:10.894398',
            'incident_discovery': '2003-02-21T10:25:10.894398',
            'incident_opened': '2004-02-21T10:25:10.894398',
            'incident_reported': '2007-02-21T10:25:10.894398',
            'initial_compromise': '2001-02-21T10:25:10.894398',
            'restoration_achieved': '2006-02-21T10:25:10.894398'
        },
        'title': 'Datacenter Compromise',
        'version': '1.1',
        'victims': [
            {'name': 'John Smith'},
            {'id': 'example:Identity-1ae603ab-9b0b-11e3-980e-28cfe912ced6'}
        ],
        'reporter': {
            'description': "Mr. Evil's enemy",
            'identity': {
                'name': "Ms. Good",
            },
        },
        'responders': [{
            'description': "Mr. Evil's enemy",
            'identity': {
                'name': "Ms. Responder",
            },
        }],
        'coordinators': [{
            'description': "Mr. Evil's enemy",
            'identity': {
                'name': "Ms. Coordinator",
            },
        }],
        'external_ids': [
            {
                'value' : '478392-feb3ca-98a9ef-984392742',
                'source' : "some source"
            }
        ],
        'information_source': {
            'description': "Mr. Evil's enemy",
            'identity': {
                'name': "Ms. Good",
            },
        },
        'security_compromise': "Suspected"
    }
=======
    _full_dict = {'attributed_threat_actors': {'scope': 'exclusive',
                              'threat_actors': [{'threat_actor': {'description': 'A Threat Actor Description',
                                                                  'id': 'example:threatactor-1',
                                                                  'sophistications': [{'value': 'High'}],
                                                                  'title': 'A Threat Actor',
                                                                  'version': '1.1'}}]},
 'categories': [{'value': 'Unauthorized Access',
                 'xsi:type': 'stixVocabs:IncidentCategoryVocab-1.0'},
                {'value': 'Improper Usage',
                 'xsi:type': 'stixVocabs:IncidentCategoryVocab-1.0'}],
 'coordinators': [{'description': "Mr. Evil's enemy",
                   'identity': {'name': 'Ms. Coordinator'}}],
 'description': 'The Datacenter was broken into.',
 'external_ids': [{'source': 'some source',
                   'value': '478392-feb3ca-98a9ef-984392742'}],
 'impact_assessment': {'direct_impact_summary': {'asset_losses': {'value': 'Minor',
                                                                  'xsi:type': 'stixVocabs:ImpactRatingVocab-1.0'},
                                                 'business_mission_disruption': {'value': 'Major',
                                                                                 'xsi:type': 'stixVocabs:ImpactRatingVocab-1.0'},
                                                 'response_and_recovery_costs': {'value': 'Moderate',
                                                                                 'xsi:type': 'stixVocabs:ImpactRatingVocab-1.0'}},
                       'effects': {'effects': [{'value': 'User Data Loss',
                                                'xsi:type': 'stixVocabs:IncidentEffectVocab-1.0'},
                                               {'value': 'Data Breach or Compromise',
                                                'xsi:type': 'stixVocabs:IncidentEffectVocab-1.0'}]},
                       'impact_qualification': {'value': 'Catastrophic',
                                                'xsi:type': 'stixVocabs:ImpactQualificationVocab-1.0'},
                       'indirect_impact_summary': {'brand_and_market_damage': {'value': 'No',
                                                                               'xsi:type': 'stixVocabs:SecurityCompromiseVocab-1.0'},
                                                   'increased_operating_costs': {'value': 'No',
                                                                                 'xsi:type': 'stixVocabs:SecurityCompromiseVocab-1.0'},
                                                   'legal_and_regulatory_costs': {'value': 'Unknown',
                                                                                  'xsi:type': 'stixVocabs:SecurityCompromiseVocab-1.0'},
                                                   'loss_of_competitive_advantage': {'value': 'Yes',
                                                                                     'xsi:type': 'stixVocabs:SecurityCompromiseVocab-1.0'}},
                       'total_loss_estimation': {'actual_total_loss_estimation': {'amount': '50.45',
                                                                                  'iso_currency_code': 'USD'},
                                                 'initial_reported_total_loss_estimation': {'amount': '99.99',
                                                                                            'iso_currency_code': 'USD'}}},
 'leveraged_ttps': {'scope': 'inclusive',
                    'ttps': [{'confidence': {'value': {'value': 'Medium',
                                                       'xsi:type': 'stixVocabs:HighMediumLowVocab-1.0'}},
                              'ttp': {'id': 'example:TTP-1',
                                      'version': '1.1'}}]},
 'related_indicators': {'indicators': [{'indicator': {'description': 'An indicator containing a File observable with an associated hash',
                                                      'id': 'example:indicator-1ae45e9c-9b0b-11e3-ada0-28cfe912ced6',
                                                      'observable': {'id': 'example:Observable-fdaa7cec-f8be-494d-b83f-575f6f018666',
                                                                     'object': {'id': 'example:File-ec52e6bc-2d7e-44e2-911b-468bb775a5c6',
                                                                                'properties': {'hashes': [{'simple_hash_value': u'4EC0027BEF4D7E1786A04D021FA8A67F',
                                                                                                           'type': u'MD5'}],
                                                                                               'xsi:type': 'FileObjectType'}}},
                                                      'producer': {'description': '',
                                                                   'identity': {'id': 'example:Identity-1ae603ab-9b0b-11e3-980e-28cfe912ced8',
                                                                                'specification': {'party_name': {'name_lines': [{'value': 'Foo'},
                                                                                                                                {'value': 'Bar'}],
                                                                                                                 'person_names': [{'name_elements': [{'value': 'John Smith'}]},
                                                                                                                                  {'name_elements': [{'value': 'Jill Smith'}]}]}},
                                                                                'xsi:type': 'ciqIdentity:CIQIdentity3.0InstanceType'},
                                                                   'time': {'produced_time': '2014-02-21T10:16:14.947201'}},
                                                      'title': 'File Hash Example',
                                                      'version': '2.1'}}],
                        'scope': 'exclusive'},
 'reporter': {'description': "Mr. Evil's enemy",
              'identity': {'name': 'Ms. Good'}},
 'responders': [{'description': "Mr. Evil's enemy",
                 'identity': {'name': 'Ms. Responder'}}],
 'time': {'containment_achieved': '2005-02-21T10:25:10.894398',
          'first_data_exfiltration': '2002-02-21T10:25:10.894398',
          'first_malicious_action': '2000-02-21T10:25:10.894398',
          'incident_closed': '2008-02-21T10:25:10.894398',
          'incident_discovery': '2003-02-21T10:25:10.894398',
          'incident_opened': '2004-02-21T10:25:10.894398',
          'incident_reported': '2007-02-21T10:25:10.894398',
          'initial_compromise': '2001-02-21T10:25:10.894398',
          'restoration_achieved': '2006-02-21T10:25:10.894398'},
 'title': 'Datacenter Compromise',
 'version': '1.1',
 'victims': [{'name': 'John Smith'},
             {'id': 'example:Identity-1ae603ab-9b0b-11e3-980e-28cfe912ced6'}]}

>>>>>>> c8f53ac9

    def test_parse_category(self):
        incident = incident_binding.parseString(INCIDENT_CATEGORIES)
        self.assertTrue(incident is not None)
        self.assertEqual(2, len(incident.Categories.Category))

        categories = incident.Categories.Category
        self.assertEqual('Foo', categories[0].valueOf_)
        self.assertEqual('Bar', categories[1].valueOf_)

    def test_description_output(self):
        incident = incident_binding.IncidentType()

        assets = incident_binding.AffectedAssetsType()
        asset = incident_binding.AffectedAssetType()

        description = StructuredText("A Description")
        asset.set_Structured_Description(description.to_obj())

        assets.add_Affected_Asset(asset)
        incident.set_Affected_Assets(assets)

        s = StringIO()

        incident.export(s, 0, {'http://stix.mitre.org/Incident-1': 'incident'})
        xml = s.getvalue()
        self.assertTrue("A Description" in xml, "Description not exported")

if __name__ == "__main__":
    unittest.main()<|MERGE_RESOLUTION|>--- conflicted
+++ resolved
@@ -24,160 +24,6 @@
 
 class IncidentTest(EntityTestCase, unittest.TestCase):
     klass = Incident
-<<<<<<< HEAD
-    _full_dict = {
-        'attributed_threat_actors': {
-            'scope': 'exclusive',
-            'threat_actors': [
-                {
-                    'threat_actor': {
-                        'description': 'A Threat Actor Description',
-                        'id': 'example:threatactor-1',
-                        'sophistications': [{'value': 'High'}],
-                        'title': 'A Threat Actor',
-                        'version': '1.1'
-                    }
-                }
-            ]
-        },
-        'impact_assessment': {
-            'direct_impact_summary': {
-                'asset_losses' : "Minor",
-                'business_mission_disruption' : "Major",
-                'response_and_recovery_costs' : "Moderate"
-            },
-            'indirect_impact_summary': {
-                'loss_of_competitive_advantage' : "Yes",
-                'brand_and_market_damage' : "No",
-                'increased_operating_costs' : "No",
-                'legal_and_regulatory_costs' : "Unknown" 
-            },
-            'total_loss_estimation': {
-                'initial_reported_total_loss_estimation' : {
-                    'iso_currency_code' : "USD",
-                    'amount' : "99.99"
-                },
-                'actual_total_loss_estimation' : {
-                    'iso_currency_code' : "USD",
-                    'amount' : "50.45"
-                }
-            },
-            'impact_qualification': "Catastrophic",
-            'effects': {
-                'effects' : [
-                    "User Data Loss",
-                    "Data Breach or Compromise"
-                    ]
-            }
-        },
-        'categories': ['Unauthorized Access', 'Improper Usage'],
-        'description': 'The Datacenter was broken into.',
-        'related_indicators': {
-            'indicators': [{
-                'indicator': {
-                    'description': 'An indicator containing a File observable with an associated hash',
-                    'id': 'example:indicator-1ae45e9c-9b0b-11e3-ada0-28cfe912ced6',
-                    'observable': {
-                        'id': 'example:Observable-fdaa7cec-f8be-494d-b83f-575f6f018666',
-                        'object': {
-                            'id': 'example:File-ec52e6bc-2d7e-44e2-911b-468bb775a5c6',
-                            'properties': {
-                                'hashes': [
-                                    {
-                                        'simple_hash_value': u'4EC0027BEF4D7E1786A04D021FA8A67F',
-                                        'type': u'MD5'
-                                    }
-                                ],
-                                'xsi:type': 'FileObjectType'
-                            }
-                        }
-                    },
-                    'producer': {
-                        'description': '',
-                        'identity': {
-                            'id': 'example:Identity-1ae603ab-9b0b-11e3-980e-28cfe912ced8',
-                            'specification': {
-                                'party_name': {
-                                    'name_lines': [
-                                        {'value': 'Foo'},
-                                        {'value': 'Bar'}
-                                    ],
-                                    'person_names': [
-                                        {'name_elements': [{'value': 'John Smith'}]},
-                                        {'name_elements': [{'value': 'Jill Smith'}]}
-                                    ]
-                                }
-                            },
-                            'xsi:type': 'ciqIdentity:CIQIdentity3.0InstanceType'
-                        },
-                        'time': {'produced_time': '2014-02-21T10:16:14.947201'}
-                    },
-                    'title': 'File Hash Example',
-                    'version': '2.1'
-                }
-            }],
-            'scope': 'exclusive'
-        },
-        'leveraged_ttps': {
-            'scope': "inclusive",
-            'ttps': [
-                {
-                    'confidence': {'value': "High"},
-                    'ttp': {'id': "example:TTP-1",
-                            'version': "1.1"},
-                }
-            ],
-        },
-        'time': {
-            'containment_achieved': '2005-02-21T10:25:10.894398',
-            'first_data_exfiltration': '2002-02-21T10:25:10.894398',
-            'first_malicious_action': '2000-02-21T10:25:10.894398',
-            'incident_closed': '2008-02-21T10:25:10.894398',
-            'incident_discovery': '2003-02-21T10:25:10.894398',
-            'incident_opened': '2004-02-21T10:25:10.894398',
-            'incident_reported': '2007-02-21T10:25:10.894398',
-            'initial_compromise': '2001-02-21T10:25:10.894398',
-            'restoration_achieved': '2006-02-21T10:25:10.894398'
-        },
-        'title': 'Datacenter Compromise',
-        'version': '1.1',
-        'victims': [
-            {'name': 'John Smith'},
-            {'id': 'example:Identity-1ae603ab-9b0b-11e3-980e-28cfe912ced6'}
-        ],
-        'reporter': {
-            'description': "Mr. Evil's enemy",
-            'identity': {
-                'name': "Ms. Good",
-            },
-        },
-        'responders': [{
-            'description': "Mr. Evil's enemy",
-            'identity': {
-                'name': "Ms. Responder",
-            },
-        }],
-        'coordinators': [{
-            'description': "Mr. Evil's enemy",
-            'identity': {
-                'name': "Ms. Coordinator",
-            },
-        }],
-        'external_ids': [
-            {
-                'value' : '478392-feb3ca-98a9ef-984392742',
-                'source' : "some source"
-            }
-        ],
-        'information_source': {
-            'description': "Mr. Evil's enemy",
-            'identity': {
-                'name': "Ms. Good",
-            },
-        },
-        'security_compromise': "Suspected"
-    }
-=======
     _full_dict = {'attributed_threat_actors': {'scope': 'exclusive',
                               'threat_actors': [{'threat_actor': {'description': 'A Threat Actor Description',
                                                                   'id': 'example:threatactor-1',
@@ -256,9 +102,15 @@
  'title': 'Datacenter Compromise',
  'version': '1.1',
  'victims': [{'name': 'John Smith'},
-             {'id': 'example:Identity-1ae603ab-9b0b-11e3-980e-28cfe912ced6'}]}
+             {'id': 'example:Identity-1ae603ab-9b0b-11e3-980e-28cfe912ced6'}],
+ 'information_source': {
+              'description': "Mr. Evil's enemy",
+              'identity': {
+                  'name': "Ms. Good",
+              },
+          },
+'security_compromise': {"value": "Suspected", "xsi:type":"stixVocabs:SecurityCompromiseVocab-1.0"}}
 
->>>>>>> c8f53ac9
 
     def test_parse_category(self):
         incident = incident_binding.parseString(INCIDENT_CATEGORIES)

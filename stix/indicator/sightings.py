--- conflicted
+++ resolved
@@ -160,15 +160,8 @@
         return super(Sightings, self).__nonzero__() or bool(self.sightings_count)
 
     def to_obj(self, return_obj=None, ns_info=None):
-<<<<<<< HEAD
         list_obj = super(Sightings, self).to_obj(return_obj=return_obj, ns_info=ns_info)
-        list_obj.set_sightings_count(self.sightings_count)
-=======
-        self._collect_ns_info(ns_info)
-
-        list_obj = super(Sightings, self).to_obj(ns_info=ns_info)
         list_obj.sightings_count = self.sightings_count
->>>>>>> d60de408
         return list_obj
 
     def to_dict(self):

--- conflicted
+++ resolved
@@ -209,173 +209,6 @@
         self.observable_composition_operator = "OR"
         self.likely_impact = None
         self.negate = None
-<<<<<<< HEAD
-    
-        if timestamp:
-            self.timestamp = timestamp
-        else:
-            self.timestamp = utils.dates.now() if not idref else None
-    
-    @property
-    def id_(self):
-        """The ``id_`` property for this :class:`Indicator` which serves as
-        an identifier. This is automatically set during ``__init__()``.
-
-        Default Value: ``None``
-
-        Note:
-            The :class:`Indicator` class cannot have both its ``id_`` and
-            ``idref`` properties set at the same time. As such, setting the
-            ``idref`` property will unset the ``id_`` property and setting
-            the ``id_`` property will unset the ``idref`` property.
-
-        Returns:
-            A string id.
-
-        """
-        return self._id
-    
-    @id_.setter
-    def id_(self, value):
-        if not value:
-            self._id = None
-        else:
-            self._id = value
-            self.idref = None
-    
-    @property
-    def version(self):
-        """The ``version`` property of this :class:`Indicator`. This property
-        will always return ``None`` unless it is set to a value different than
-        ``Indicator._version``.
-
-        Note:
-            This property refers to the version of the ``Indicator`` schema
-            type and should not be used for the purpose of content versioning.
-
-        Default Value: ``None``
-
-        Returns:
-            The value of the ``version`` property if set to a value different
-            than ``Indicator._version``
-
-        """
-        return self._version
-    
-    @version.setter
-    def version(self, value):
-        if not value:
-            self._version = None
-        else:
-            utils.check_version(self._ALL_VERSIONS, value)
-            self._version = value
-    
-    @property
-    def idref(self):
-        """The ``idref`` property for this :class:`Indicator`.
-
-        The ``idref`` property must be set to the ``id_`` value of another
-        :class:`Indicator` instance. An idref does not need to resolve to a
-        local :class`Indicator` instance.
-
-        Default Value: ``None``.
-
-        Note:
-            The :class:`Indicator` class cannot have both its ``id_`` and
-            ``idref`` properties set at the same time. As such, setting the
-            ``idref`` property will unset the ``id_`` property and setting
-            the ``id_`` property will unset the ``idref`` property.
-
-        Returns:
-            The value of the ``idref`` property
-
-        """
-        return self._idref
-    
-    @idref.setter
-    def idref(self, value):
-        if not value:
-            self._idref = None
-        else:
-            self._idref = value
-            self.id_ = None # unset id_ if idref is present
-    
-    @property
-    def timestamp(self):
-        """The ``timestamp`` propety for this :class:`Indicator` instance. This
-        property declares the time of creation and is automatically set in
-        ``__init__()``.
-
-        This property can accept ``datetime.datetime`` or ``str`` values.
-        If an ``str`` value is supplied, a best-effort attempt is made to
-        parse it into an instance of ``datetime.datetime``.
-
-        Default Value: A ``datetime.dateime`` instance with a value of the
-        date/time when ``__init__()`` was called.
-
-        Note:
-            If an ``idref`` is set during ``__init__()``, the value of
-            ``timestamp`` will not automatically generated and instead default
-            to the ``timestamp`` parameter, which has a default value of
-            ``None``.
-
-        Returns:
-            An instance of ``datetime.datetime``.
-
-        """
-        return self._timestamp
-
-    @timestamp.setter
-    def timestamp(self, value):
-        self._timestamp = utils.dates.parse_value(value)
-
-    @property
-    def description(self):
-        """The ``description`` property for this :class:`Indicator`.
-
-        Default Value: ``None``
-
-        Note:
-            If set to a value that is not an instance of
-            :class:`stix.common.structured_text.StructuredText`, an attempt to
-            will be made to convert the value into an instance of
-            :class:`stix.common.structured_text.StructuredText`.
-
-        Returns:
-            An instance of
-            :class:`stix.common.structured_text.StructuredText`
-
-        """
-        return self._description
-
-    @description.setter
-    def description(self, value):
-        self._set_var(StructuredText, _description=value)
-
-    @property
-    def short_description(self):
-        """The ``short_description`` property for this :class:`Indicator`.
-
-        Default Value: ``None``
-
-        Note:
-            If set to a value that is not an instance of
-            :class:`stix.common.structured_text.StructuredText`, an attempt to
-            will be made to convert the value into an instance of
-            :class:`stix.common.structured_text.StructuredText`.
-
-        Returns:
-            An instance of
-            :class:`stix.common.structured_text.StructuredText`
-
-        """
-        return self._short_description
-
-    @short_description.setter
-    def short_description(self, value):
-         self._set_var(StructuredText, _short_description=value)
-=======
->>>>>>> 40370301
 
     @property
     def producer(self):

--- conflicted
+++ resolved
@@ -1,17 +1,12 @@
 # Copyright (c) 2015, The MITRE Corporation. All rights reserved.
 # See LICENSE.txt for complete terms.
 
-<<<<<<< HEAD
-# external
-from mixbox import signals
-=======
 # mixbox
 from mixbox import fields
 from mixbox import entities
 from mixbox import typedlist
 
 # cybox
->>>>>>> 6de78831
 from cybox.core import Observable, ObservableComposition
 from cybox.common import Time
 
@@ -669,44 +664,7 @@
                 root_observable = self._merge_observables(self.observables)
             else:
                 root_observable = self.observables[0]
-<<<<<<< HEAD
-            return_obj.Observable = root_observable.to_obj(ns_info=ns_info)
-
-        return return_obj
-
-    @classmethod
-    def from_obj(cls, obj, return_obj=None):        
-        if not obj:
-            return None
-        if not return_obj:
-            return_obj = cls()
-
-        super(Indicator, cls).from_obj(obj, return_obj=return_obj)
-
-        if isinstance(obj, cls._binding_class):
-            return_obj.negate = obj.negate
-            return_obj.producer = InformationSource.from_obj(obj.Producer)
-            return_obj.confidence = Confidence.from_obj(obj.Confidence)
-            return_obj.sightings = Sightings.from_obj(obj.Sightings)
-            return_obj.composite_indicator_expression = CompositeIndicatorExpression.from_obj(obj.Composite_Indicator_Expression)
-            return_obj.kill_chain_phases = KillChainPhasesReference.from_obj(obj.Kill_Chain_Phases)
-            return_obj.related_indicators = RelatedIndicators.from_obj(obj.Related_Indicators)
-            return_obj.likely_impact = Statement.from_obj(obj.Likely_Impact)
-            return_obj.indicator_types = IndicatorTypes.from_obj(obj.Type)
-            return_obj.test_mechanisms = TestMechanisms.from_obj(obj.Test_Mechanisms)
-            return_obj.suggested_coas = SuggestedCOAs.from_obj(obj.Suggested_COAs)
-            return_obj.alternative_id = obj.Alternative_ID
-            return_obj.indicated_ttps = _IndicatedTTPs.from_obj(obj.Indicated_TTP)
-            return_obj.valid_time_positions = _ValidTimePositions.from_obj(obj.Valid_Time_Position)
-            return_obj.observable = Observable.from_obj(obj.Observable)
-            return_obj.related_campaigns = RelatedCampaignRefs.from_obj(obj.Related_Campaigns)
-            return_obj.related_packages = RelatedPackageRefs.from_obj(obj.Related_Packages)
-
-        signals.emit("Entity.created.from_obj", return_obj, obj)
-        return return_obj
-=======
             obj.Observable = root_observable.to_obj(ns_info=ns_info)
->>>>>>> 6de78831
 
         return obj
     
@@ -807,23 +765,8 @@
     def __init__(self, *args):
         super(_RelatedCampaignRefList, self).__init__(type=RelatedCampaignRef, *args)
 
-<<<<<<< HEAD
-    @classmethod
-    def from_obj(cls, obj, return_obj=None):
-        if not obj:
-            return None
-        if return_obj is None:
-            return_obj = cls()
-
-        super(CompositeIndicatorExpression, cls).from_obj(obj, return_obj=return_obj)
-        return_obj.operator = obj.operator
-
-        signals.emit("Entity.created.from_obj", return_obj, obj)
-        return return_obj
-=======
     def _fix_value(self, value):
         from stix.campaign import Campaign
->>>>>>> 6de78831
 
         if isinstance(value, Campaign) and value.id_:
             return RelatedCampaignRef(CampaignRef(idref=value.id_))

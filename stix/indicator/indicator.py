# Copyright (c) 2015, The MITRE Corporation. All rights reserved.
# See LICENSE.txt for complete terms.

# mixbox
from mixbox import fields
from mixbox import entities
from mixbox import typedlist

# cybox
from cybox.core import Observable, ObservableComposition
from cybox.common import Time

# internal
import stix
from stix.common.identity import Identity
from stix.common import (InformationSource, VocabString, Confidence, RelatedTTP,
    Statement, CampaignRef)
from stix.common.related import (GenericRelationshipList, RelatedCOA,
    RelatedIndicator, RelatedCampaignRef, RelatedPackageRefs)
from stix.common.vocabs import IndicatorType
from stix.common.kill_chains import KillChainPhasesReference
import stix.bindings.indicator as indicator_binding

# relative
from .test_mechanism import TestMechanisms, TestMechanismFactory
from .sightings import Sightings
from .valid_time import ValidTime

from operator import isSequenceType

class SuggestedCOAs(GenericRelationshipList):
    """The ``SuggestedCOAs`` class provides functionality for adding
    :class:`stix.common.related.RelatedCOA` instances to an :class:`Indicator`
    instance.

    The ``SuggestedCOAs`` class implements methods found on
    ``collections.MutableSequence`` and as such can be interacted with as a
    ``list`` (e.g., ``append()``).

    The ``append()`` method can accept instances of
    :class:`stix.common.related.RelatedCOA` or :class:`stix.coa.CourseOfAction`
    as an argument.

    Note:
        Calling ``append()`` with an instance of
        :class:`stix.coa.CourseOfAction` will wrap that instance in a
        :class:`stix.common.related.RelatedCOA` layer, with the ``item`` set to
        the :class:`stix.coa.CourseOfAction` instance.

    Examples:
        Append an instance of :class:`stix.coa.CourseOfAction` to the
        ``Indicator.suggested_coas`` property. The instance of
        :class:`stix.coa.CourseOfAction` will be wrapped in an instance of
        :class:`stix.common.related.RelatedCOA`.

        >>> coa = CourseOfAction()
        >>> indicator = Indicator()
        >>> indicator.suggested_coas.append(coa)
        >>> print type(indicator.suggested_coas[0])
        <class 'stix.common.related.RelatedCOA'>

        Iterate over the ``suggested_coas`` property of an :class:`Indicator`
        instance and print the ids of each underlying
        :class:`stix.coa.CourseOfAction` instance.

        >>> for related_coa in indicator.suggested_coas:
        >>>     print related_coa.item.id_

    Args:
        suggested_coas(list): A list of :class:`stix.coa.CourseOfAction`
            or :class:`stix.common.related.RelatedCOA` instances.
        scope (str): The scope of the items. Can be set to ``"inclusive"``
            or ``"exclusive"``. See
            :class:`stix.common.related.GenericRelationshipList` documentation
            for more information.

    Attributes:
        scope (str): The scope of the items. Can be set to ``"inclusive"``
            or ``"exclusive"``. See
            :class:`stix.common.related.GenericRelationshipList` documentation
            for more information.
    """

    _namespace = "http://stix.mitre.org/Indicator-2"
    _binding = indicator_binding
    _binding_class = indicator_binding.SuggestedCOAsType

    suggested_coa = fields.TypedField("Suggested_COA", RelatedCOA, multiple=True, key_name="suggested_coas")

    def __init__(self, suggested_coas=None, scope=None):
        super(SuggestedCOAs, self).__init__(scope, suggested_coas)


class RelatedIndicators(GenericRelationshipList):
    """The ``RelatedIndicators`` class provides functionality for adding
    :class:`stix.common.related.RelatedIndicator` instances to an
    :class:`Indicator` instance.

    The ``RelatedIndicators`` class implements methods found on
    ``collections.MutableSequence`` and as such can be interacted with as a
    ``list`` (e.g., ``append()``).

    The ``append()`` method can accept instances of
    :class:`stix.common.related.RelatedIndicator` or
    :class:`Indicator` as an argument.

    Note:
        Calling ``append()`` with an instance of
        :class:`stix.coa.CourseOfAction` will wrap that instance in a
        :class:`stix.common.related.RelatedIndicator` layer, with ``item``
        set to the :class:`Indicator` instance.

    Examples:
        Append an instance of :class:`Indicator` to the
        ``Indicator.related_indicators`` property. The instance of
        :class:`Indicator` will be wrapped in an instance of
        :class:`stix.common.related.RelatedIndicator`:

        >>> related = Indicator()
        >>> parent_indicator = Indicator()
        >>> parent_indicator.related_indicators.append(related)
        >>> print type(indicator.related_indicators[0])
        <class 'stix.common.related.RelatedIndicator'>

        Iterate over the ``related_indicators`` property of an
        :class:`Indicator` instance and print the ids of each underlying
        :class:`Indicator`` instance:

        >>> for related in indicator.related_indicators:
        >>>     print related.item.id_

    Args:
        related_indicators (list, optional): A list of :class:`Indicator` or
            :class:`stix.common.related.RelatedIndicator` instances.
        scope (str, optional): The scope of the items. Can be set to
            ``"inclusive"`` or ``"exclusive"``. See
            :class:`stix.common.related.GenericRelationshipList` documentation
            for more information.

    Attributes:
        scope (str): The scope of the items. Can be set to ``"inclusive"``
            or ``"exclusive"``. See
            :class:`stix.common.related.GenericRelationshipList` documentation
            for more information.

    """
    _namespace = "http://stix.mitre.org/Indicator-2"
    _binding = indicator_binding
    _binding_class = indicator_binding.RelatedIndicatorsType

    related_indicator = fields.TypedField("Related_Indicator", RelatedIndicator, multiple=True, key_name="related_indicators")

    def __init__(self, related_indicators=None, scope=None):
        super(RelatedIndicators, self).__init__(scope, related_indicators)


class Indicator(stix.BaseCoreComponent):
    """Implementation of the STIX Indicator.

    Args:
        id_ (optional): An identifier. If ``None``, a value will be generated
            via ``mixbox.idgen.create_id()``. If set, this will unset the
            ``idref`` property.
        idref (optional): An identifier reference. If set this will unset the
            ``id_`` property.
        title (optional): A string title.
        timestamp (optional): A timestamp value. Can be an instance of
            ``datetime.datetime`` or ``str``.
        description (optional): A string description.
        short_description (optional): A string short description.

    """
    _binding = indicator_binding
    _binding_class = indicator_binding.IndicatorType
    _namespace = 'http://stix.mitre.org/Indicator-2'
    _version = "2.2"
    _ALL_VERSIONS = ("2.0", "2.0.1", "2.1", "2.1.1", "2.2")
    _ALLOWED_COMPOSITION_OPERATORS = ('AND', 'OR')
    _ID_PREFIX = "indicator"

    producer = fields.TypedField("Producer", InformationSource)
    observable = fields.TypedField("Observable", Observable, postset_hook = lambda inst,value: inst.set_observables([value]))
    indicator_types = fields.TypedField("Type", IndicatorType, multiple=True, key_name="indicator_types")
    confidence = fields.TypedField("Confidence", Confidence)
    indicated_ttps = fields.TypedField("Indicated_TTP", RelatedTTP, multiple=True, key_name="indicated_ttps")
    test_mechanisms = fields.TypedField("Test_Mechanisms",  TestMechanisms)
    alternative_id = fields.TypedField("Alternative_ID", multiple=True)
    suggested_coas = fields.TypedField("Suggested_COAs", SuggestedCOAs)
    sightings = fields.TypedField("Sightings", Sightings)
    composite_indicator_expression = fields.TypedField("Composite_Indicator_Expression", "stix.indicator.CompositeIndicatorExpression")
    kill_chain_phases = fields.TypedField("Kill_Chain_Phases", KillChainPhasesReference)
    valid_time_positions = fields.TypedField("Valid_Time_Position", ValidTime, multiple=True, key_name="valid_time_positions")
    related_indicators = fields.TypedField("Related_Indicators", RelatedIndicators)
    related_campaigns = fields.TypedField("Related_Campaigns", type_="stix.indicator.RelatedCampaignRefs")
    likely_impact = fields.TypedField("Likely_Impact", Statement)
    negate = fields.TypedField("negate")
    related_packages = fields.TypedField("Related_Packages", RelatedPackageRefs)


    def __init__(self, id_=None, idref=None, timestamp=None, title=None,
                 description=None, short_description=None):

        super(Indicator, self).__init__(
            id_=id_,
            idref=idref,
            timestamp=timestamp,
            title=title,
            description=description,
            short_description=short_description
        )

        self.producer = None
        self.observables = None
        self.indicator_types = IndicatorTypes()
        self.confidence = None
        #self.indicated_ttps = _IndicatedTTPs()
        self.test_mechanisms = TestMechanisms()
        self.alternative_id = None
        self.suggested_coas = SuggestedCOAs()
        self.sightings = Sightings()
        self.composite_indicator_expression = None
        self.kill_chain_phases = KillChainPhasesReference()
        #self.valid_time_positions = _ValidTimePositions()
        self.related_indicators = None
        self.related_campaigns = RelatedCampaignRefs()
        self.observable_composition_operator = "OR"
        self.likely_impact = None
        self.negate = None
        self.related_packages = RelatedPackageRefs()


    @property
    def observables(self):
        """A list of ``cybox.core.Observable`` instances. This can be set to
        a single object instance or a list of objects.

        Note:
            If the input value or values are not instance(s) of
            ``cybox.core.Observable``, an attempt will be made to
            convert the value to an instance of ``cybox.core.Observable``.

        Default Value: Empty ``list``

        Returns:
            A ``list`` of ``cybox.core.Observable`` instances.

        Raises:
            ValueError: If set to a value that cannot be converted to an
                instance of ``cybox.core.Observable``.

        """
        return self._observables

    @observables.setter
    def observables(self, value):
        # this code causes infinite recursion; observables sets observable which sets obesrvables...
        #try:
        #    self.observable = value[0]
        #except TypeError:
        #    self.observable = value
        self._observables = _Observables(value)

    def set_observables(self, value):
        self.observables = value

    def add_observable(self, observable):
        """Adds an observable to the ``observables`` list property of the
        :class:`Indicator`.

        If the `observable` parameter is ``None``, no item will be added
        to the ``observables`` list.

        Note:
            The STIX Language dictates that an :class:`Indicator` can have only
            one ``Observable`` under it. Because of this, the ``to_xml()``
            method will convert the ``observables`` list into  an
            ``cybox.core.ObservableComposition``  instance, in which each item
            in the ``observables`` list will be added to the composition. By
            default, the ``operator`` of the composition layer will be set to
            ``"OR"``. The ``operator`` value can be changed via the
            ``observable_composition_operator`` property.

        Args:
            observable: An instance of ``cybox.core.Observable`` or an object
                type that can be converted into one.


        Raises:
            ValueError: If the `observable` param cannot be converted into an
                instance of ``cybox.core.Observable``.

        """
        self.observables.append(observable)
                
    """
    @property
    def alternative_id(self):
        ""An alternative identifi  er for this :class:`Indicator`

        This property can be set to a single string identifier or a list of
        identifiers. If set to a single object, the object will be inserted
        into an empty list internally.

        Default Value: Empty ``list``

        Returns:
            A list of alternative ids.

        ""
        return self._alternative_id

    @alternative_id.setter
    def alternative_id(self, value):
        self._alternative_id = []
        if not value:
            return
        elif utils.is_sequence(value):
            self._alternative_id.extend(x for x in value if x)
        else:
            self._alternative_id.append(value)
    """
    
    def add_alternative_id(self, value):
        """Adds an alternative id to the ``alternative_id`` list property.

        Note:
            If ``None`` is passed in no value is added to the
            ``alternative_id`` list property.

        Args:
            value: An identifier value.

        """
        if not value:
            return

        self.alternative_id.append(value)
        
    """        
    @property
    def valid_time_positions(self):
        ""A list of valid time positions for this :class:`Indicator`.

        This property can be set to a single instance or a list of
        :class:`stix.indicator.valid_time.ValidTime` instances. If set to a
        single instance, that object is converted into a list containing
        one item.

        Default Value: Empty ``list``

        Returns:
            A list of
            :class:`stix.indicator.valid_time.ValidTime` instances.

        ""
        return self._valid_time_positions

    @valid_time_positions.setter
    def valid_time_positions(self, value):
        self._valid_time_positions = _ValidTimePositions(value)
    """
    
    def add_valid_time_position(self, value):
        """Adds an valid time position to the ``valid_time_positions`` property
        list.

        If `value` is ``None``, no item is added to the ``value_time_positions``
        list.

        Args:
            value: An instance of :class:`stix.indicator.valid_time.ValidTime`.

        Raises:
            ValueError: If the `value` argument is not an instance of
                :class:`stix.indicator.valid_time.ValidTime`.

        """
        self.valid_time_positions.append(value)

    """
    @property
    def indicator_types(self):
        ""A list of indicator types for this :class:`Indicator`.

        This property can be set to lists or single instances of ``str``
        or :class:`stix.common.vocabs.VocabString` or an instance
        of :class:`IndicatorTypes`.

        Note:
            If an instance of ``str`` is passed in (or a ``list`` containing
            ``str`` values) an attempt will be made to convert that string
            value to an instance of :class:`stix.common.vocabs.IndicatorType`.

        Default Value: An empty ``IndicatorTypes`` instance.

        See Also:
            Documentation for :class:`IndicatorTypes`.

        Returns:
            An instance of ``IndicatorTypes``.

        ""
        return self._indicator_types

    @indicator_types.setter
    def indicator_types(self, value):
        self._indicator_types = IndicatorTypes(value)
    """

    def add_indicator_type(self, value):
        """Adds a value to the ``indicator_types`` list property.

        The `value` parameter can be a ``str`` or an instance of
        :class:`stix.common.vocabs.VocabString`.

        Note:
            If the `value` parameter is a ``str`` instance, an attempt will be
            made to convert it into an instance of
            :class:`stix.common.vocabs.IndicatorType`

        Args:
            value: An instance of :class:`stix.common.vocabs.VocabString`
                or ``str``.

        Raises:
            ValueError: If the `value` param is a ``str`` instance that cannot
                be converted into an instance of
                :class:`stix.common.vocabs.IndicatorType`.
        """
        self.indicator_types.append(value)


    def add_indicated_ttp(self, v):
        """Adds an Indicated TTP to the ``indicated_ttps`` list property
        of this :class:`Indicator`.

        The `v` parameter must be an instance of
        :class:`stix.common.related.RelatedTTP` or :class:`stix.ttp.TTP`.

        If the `v` parameter is ``None``, no item wil be added to the
        ``indicated_ttps`` list property.

        Note:
            If the `v` parameter is not an instance of
            :class:`stix.common.related.RelatedTTP` an attempt will be made
            to convert it to one.

        Args:
            v: An instance of :class:`stix.common.related.RelatedTTP` or
                :class:`stix.ttp.TTP`.

        Raises:
            ValueError: If the `v` parameter cannot be converted into an
                instance of :class:`stix.common.related.RelatedTTP`

        """
        self.indicated_ttps.append(v)

            
    def add_test_mechanism(self, tm):
        """Adds an Test Mechanism to the ``test_mechanisms`` list property
        of this :class:`Indicator`.

        The `tm` parameter must be an instance of a
        :class:`stix.indicator.test_mechanism._BaseTestMechanism`
        implementation.

        If the `tm` parameter is ``None``, no item will be added to the
        ``test_mechanisms`` list property.

        See Also:
            Test Mechanism implementations are found under the
            :mod:`stix.extensions.test_mechanism` package.

        Args:
            tm: An instance of a
                :class:`stix.indicator.test_mechanism._BaseTestMechanism`
                implementation.

        Raises:
            ValueError: If the `tm` parameter is not an instance of
                :class:`stix.indicator.test_mechanism._BaseTestMechanism`

        """
        self.test_mechanisms.append(tm)

    def add_related_indicator(self, indicator):
        """Adds an Related Indicator to the ``related_indicators`` list
        property of this :class:`Indicator`.

        The `indicator` parameter must be an instance of
        :class:`stix.common.related.RelatedIndicator` or
        :class:`Indicator`.

        If the `indicator` parameter is ``None``, no item wil be added to the
        ``related_indicators`` list property.

        Calling this method is the same as calling ``append()`` on the
        ``related_indicators`` proeprty.

        See Also:
            The :class:`RelatedIndicators` documentation.

        Note:
            If the `tm` parameter is not an instance of
            :class:`stix.common.related.RelatedIndicator` an attempt will be
            made to convert it to one.

        Args:
            indicator: An instance of :class:`Indicator` or
                :class:`stix.common.related.RelatedIndicator`.

        Raises:
            ValueError: If the `indicator` parameter cannot be converted into
                an instance of :class:`stix.common.related.RelatedIndicator`

        """
        self.related_indicators.append(indicator)

    def add_related_campaign(self, value):
        """Adds a Related Campaign to this Indicator.

        The `value` parameter must be an instance of :class:`.RelatedCampaignRef`
        or :class:`.CampaignRef`.

        If the `value` parameter is ``None``, no item wil be added to the
        ``related_campaigns`` collection.

        Calling this method is the same as calling ``append()`` on the
        ``related_campaigns`` property.

        See Also:
            The :class:`.RelatedCampaignRef` documentation.

        Note:
            If the `value` parameter is not an instance of
            :class:`.RelatedCampaignRef` an attempt will be made to convert it
            to one.

        Args:
            value: An instance of :class:`.RelatedCampaignRef` or
                :class:`.Campaign`.

        Raises:
            ValueError: If the `value` parameter cannot be converted into
                an instance of :class:`.RelatedCampaignRef`

        """
        self.related_campaigns.append(value)

    @property
    def observable_composition_operator(self):
        return self._observable_composition_operator

    @observable_composition_operator.setter
    def observable_composition_operator(self, value):
        if value in self._ALLOWED_COMPOSITION_OPERATORS:
            self._observable_composition_operator = value
            return

        error = "observable_composition_operator must one of {0}"
        error = error.format(self._ALLOWED_COMPOSITION_OPERATORS)
        raise ValueError(error)

    def add_kill_chain_phase(self, value):
        """Add a new Kill Chain Phase reference to this Indicator.

        Args:
            value: a :class:`stix.common.kill_chains.KillChainPhase` or a `str`
                representing the phase_id of. Note that you if you are defining
                a custom Kill Chain, you need to add it to the STIX package
                separately.
        """
        self.kill_chain_phases.append(value)

    def add_related_package(self, value):
        self.related_packages.append(value)

    def set_producer_identity(self, identity):
        """Sets the name of the producer of this indicator.

        This is the same as calling
        ``indicator.producer.identity.name = identity``.

        If the ``producer`` property is ``None``, it will be initialized to
        an instance of
        :class:`stix.common.information_source.InformationSource`.

        If the ``identity`` property of the ``producer`` instance is ``None``,
        it will be initialized to an instance of
        :class:`stix.common.identity.Identity`.

        Note:
            if the `identity` parameter is not an instance
            :class:`stix.common.identity.Identity` an attempt will be made
            to convert it to one.

        Args:
            identity: An instance of ``str`` or
                ``stix.common.identity.Identity``.

        """
        def unset_producer_identity():
            try:
                self.producer.identity.name = None
            except AttributeError:
                pass

        if not identity:
            unset_producer_identity()
            return

        if not self.producer:
            self.producer = InformationSource()

        if isinstance(identity, Identity):
            self.producer.identity = identity
            return

        if not self.producer.identity:
            self.producer.identity = Identity()

        self.producer.identity.name = str(identity)

    def set_produced_time(self, produced_time):
        """Sets the ``produced_time`` property of the ``producer`` property
        instance fo `produced_time`.

        This is the same as calling
        ``indicator.producer.time.produced_time = produced_time``.

        The `produced_time` parameter must be an instance of ``str``,
        ``datetime.datetime``, or ``cybox.common.DateTimeWithPrecision``.

        Note:
            If `produced_time` is a ``str`` or ``datetime.datetime`` instance
            an attempt will be made to convert it into an instance of
            ``cybox.common.DateTimeWithPrecision``.

        Args:
            produced_time: An instance of ``str``,
                ``datetime.datetime``, or ``cybox.common.DateTimeWithPrecision``.

        """
        if not self.producer:
            self.producer = InformationSource()

        if not self.producer.time:
            self.producer.time = Time()

        self.producer.time.produced_time = produced_time

    def get_produced_time(self):
        """Gets the produced time for this :class:`Indicator`.

        This is the same as calling
        ``produced_time = indicator.producer.time.produced_time``.

        Returns:
            ``None`` or an instance of ``cybox.common.DateTimeWithPrecision``.

        """
        try:
            return self.producer.time.produced_time
        except AttributeError:
            return None

    def set_received_time(self, received_time):
        """Sets the received time for this :class:`Indicator`.

        This is the same as calling
        ``indicator.producer.time.produced_time = produced_time``.

        The `received_time` parameter must be an instance of ``str``,
        ``datetime.datetime``, or ``cybox.common.DateTimeWithPrecision``.

        Args:
            received_time: An instance of ``str``,
                ``datetime.datetime``, or ``cybox.common.DateTimeWithPrecision``.

        Note:
            If `received_time` is a ``str`` or ``datetime.datetime`` instance
            an attempt will be made to convert it into an instance of
            ``cybox.common.DateTimeWithPrecision``.

        """
        if not self.producer:
            self.producer = InformationSource()

        if not self.producer.time:
            self.producer.time = Time()

        self.producer.time.received_time = received_time

    def get_received_time(self):
        """Gets the received time for this :class:`Indicator`.

        This is the same as calling
        ``received_time = indicator.producer.time.received_time``.

        Returns:
            ``None`` or an instance of ``cybox.common.DateTimeWithPrecision``.

        """
        try:
            return self.producer.time.received_time
        except AttributeError:
            return None

    def _merge_observables(self, observables):
        observable_composition = ObservableComposition()
        observable_composition.operator = self.observable_composition_operator

        for observable in observables:
            observable_composition.add(observable)

        root_observable = Observable()
        root_observable.observable_composition = observable_composition

        return root_observable

    def add_object(self, object_):
        """Adds a python-cybox Object instance to the ``observables`` list
        property.

        This is the same as calling ``indicator.add_observable(object_)``.

        Note:
            If the `object` param is not an instance of ``cybox.core.Object``
            an attempt will be made to to convert it into one before wrapping
            it in an ``cybox.core.Observable`` layer.

        Args:
            object_: An instance of ``cybox.core.Object`` or an object
                that can be converted into an instance of
                ``cybox.core.Observable``

        Raises:
            ValueError: if the `object_` param cannot be converted to an
                instance of ``cybox.core.Observable``.
        """
        if not object_:
            return

        observable = Observable(object_)
        self.add_observable(observable)

    
    def to_obj(self, ns_info=None):
        obj = super(Indicator, self).to_obj(ns_info=ns_info)

        if self.observables:
            if len(self.observables) > 1:
                root_observable = self._merge_observables(self.observables)
            else:
                root_observable = self.observables[0]
            obj.Observable = root_observable.to_obj(ns_info=ns_info)

        return obj
    
    """
    @classmethod
    def from_obj(cls, obj, return_obj=None):        
        if not obj:
            return None
        if not return_obj:
            return_obj = cls()

        super(Indicator, cls).from_obj(obj, return_obj=return_obj)

        if isinstance(obj, cls._binding_class):
            return_obj.negate = obj.negate
            return_obj.producer = InformationSource.from_obj(obj.Producer)
            return_obj.confidence = Confidence.from_obj(obj.Confidence)
            return_obj.sightings = Sightings.from_obj(obj.Sightings)
            return_obj.composite_indicator_expression = CompositeIndicatorExpression.from_obj(obj.Composite_Indicator_Expression)
            return_obj.kill_chain_phases = KillChainPhasesReference.from_obj(obj.Kill_Chain_Phases)
            return_obj.related_indicators = RelatedIndicators.from_obj(obj.Related_Indicators)
            return_obj.likely_impact = Statement.from_obj(obj.Likely_Impact)
            return_obj.indicator_types = IndicatorTypes.from_obj(obj.Type)
            return_obj.test_mechanisms = TestMechanisms.from_obj(obj.Test_Mechanisms)
            return_obj.suggested_coas = SuggestedCOAs.from_obj(obj.Suggested_COAs)
            return_obj.alternative_id = obj.Alternative_ID
            return_obj.indicated_ttps = _IndicatedTTPs.from_obj(obj.Indicated_TTP)
            return_obj.valid_time_positions = _ValidTimePositions.from_obj(obj.Valid_Time_Position)
            return_obj.observable = Observable.from_obj(obj.Observable)
            return_obj.related_campaigns = RelatedCampaignRefs.from_obj(obj.Related_Campaigns)
            return_obj.related_packages = RelatedPackageRefs.from_obj(obj.Related_Packages)
            
        return return_obj
    """
    
    def to_dict(self):
        keys = ('observables', 'observable_composition_operator', 'negate')
        #d = utils.to_dict(self, skip=keys)

        d = super(Indicator, self).to_dict()

        if self.negate:
            d['negate'] = True
        else:
            if 'negate' in d: del d['negate']

        if self.observables:
            if len(self.observables) == 1:
                d['observable'] = self.observables[0].to_dict()
            else:
                composite_observable = self._merge_observables(self.observables)
                d['observable'] = composite_observable.to_dict()

        return d
    
    """
    @classmethod
    def from_dict(cls, dict_repr, return_obj=None):
        if not dict_repr:
            return None
        if not return_obj:
            return_obj = cls()

        super(Indicator, cls).from_dict(dict_repr, return_obj=return_obj)

        get = dict_repr.get
        return_obj.negate    = get('negate')
        return_obj.alternative_id = get('alternative_id')
        return_obj.indicated_ttps = _IndicatedTTPs.from_dict(get('indicated_ttps'))
        return_obj.test_mechanisms = TestMechanisms.from_list(get('test_mechanisms'))
        return_obj.suggested_coas = SuggestedCOAs.from_dict(get('suggested_coas'))
        return_obj.sightings = Sightings.from_dict(get('sightings'))
        return_obj.composite_indicator_expression = CompositeIndicatorExpression.from_dict(get('composite_indicator_expression'))
        return_obj.kill_chain_phases = KillChainPhasesReference.from_dict(get('kill_chain_phases'))
        return_obj.related_indicators = RelatedIndicators.from_dict(get('related_indicators'))
        return_obj.likely_impact = Statement.from_dict(get('likely_impact'))
        return_obj.indicator_types = IndicatorTypes.from_list(get('indicator_types'))
        return_obj.confidence = Confidence.from_dict(get('confidence'))
        return_obj.valid_time_positions = _ValidTimePositions.from_dict(get('valid_time_positions'))
        return_obj.observable = Observable.from_dict(get('observable'))
        return_obj.producer = InformationSource.from_dict(get('producer'))
        return_obj.related_campaigns = RelatedCampaignRefs.from_dict(get('related_campaigns'))
        return_obj.related_packages = RelatedPackageRefs.from_dict(get('related_packages'))

        return return_obj
    """

def check_operator(composite_indicator_exp, value):
    allowed = CompositeIndicatorExpression.OPERATORS

    if not value:
        raise ValueError("operator must not be None or empty")
    elif value not in allowed:
        raise ValueError("operator must be one of: %s" % allowed)
    else:
        return


class CompositeIndicatorExpression(entities.EntityList):
    """Implementation of the STIX ``CompositeIndicatorExpressionType``.

    The ``CompositeIndicatorExpression`` class implements methods found on
    ``collections.MutableSequence`` and as such can be interacted with as a
    ``list`` (e.g., ``append()``).

    Note:
        The ``append()`` method can only accept instances of :class:`Indicator`.

    Examples:
        Add a :class:`Indicator` instance to an instance of
        :class:`CompositeIndicatorExpression`:

        >>> i = Indicator()
        >>> comp = CompositeIndicatorExpression()
        >>> comp.append(i)

        Create a :class:`CompositeIndicatorExpression` from a list of
        :class:`Indicator` instances using ``*args`` argument list:

        >>> list_indicators = [Indicator() for i in xrange(10)]
        >>> comp = CompositeIndicatorExpression(CompositeIndicatorExpression.OP_OR, *list_indicators)
        >>> len(comp)
        10

    Args:
        operator (str, optional): The logical composition operator. Must be ``"AND"`` or
            ``"OR"``.
        *args: Variable length argument list of :class:`Indicator` instances.

    Attributes:
        OP_AND (str): String ``"AND"``
        OP_OR (str): String ``"OR"``
        OPERATORS (tuple): Tuple of allowed ``operator`` values.
        operator (str): The logical composition operator. Must be ``"AND"`` or
            ``"OR"``.

    """
    _binding = indicator_binding
    _binding_class = indicator_binding.CompositeIndicatorExpressionType
    _namespace = 'http://stix.mitre.org/Indicator-2'

    OP_AND = "AND"
    OP_OR = "OR"
    OPERATORS = (OP_AND, OP_OR)
<<<<<<< HEAD
    
    def check_operator(self, value):
        if not value:
            raise ValueError("operator must not be None or empty")
        elif value not in self.OPERATORS:
            raise ValueError("operator must be one of: %s" % (self.OPERATORS,))
    
=======

>>>>>>> f2e21ba9
    operator = fields.TypedField("operator", preset_hook=check_operator)
    indicator = fields.TypedField(
        name="Indicator",
        type_=Indicator,
        multiple=True,
        key_name="indicators"
    )

    # TODO (bworrell): Change this to *args, **kwargs to get around the weirdness
    # that occurs when creating with kwarg and arglist.
    # E.g, CompositeIndicatorExpression(operator="AND", arg1, arg2, arg3)
    # will raise an error.
    def __init__(self, operator="OR", *args):
        super(CompositeIndicatorExpression, self).__init__(*args)
        self.operator = operator

<<<<<<< HEAD
=======

class _RelatedCampaignRefList(typedlist.TypedList):
    def __init__(self, *args):
        super(_RelatedCampaignRefList, self).__init__(type=RelatedCampaignRef, *args)

    def _fix_value(self, value):
        from stix.campaign import Campaign

        if isinstance(value, Campaign) and value.id_:
            return RelatedCampaignRef(CampaignRef(idref=value.id_))
        return super(_RelatedCampaignRefList, self)._fix_value(value)

>>>>>>> f2e21ba9

class RelatedCampaignRefs(GenericRelationshipList):
    _namespace = "http://stix.mitre.org/Indicator-2"
    _binding = indicator_binding
    _binding_class = _binding.RelatedCampaignReferencesType

    related_campaign = fields.TypedField(
        name="Related_Campaign",
        type_=RelatedCampaignRef,
        multiple=True,
        key_name="related_campaigns",
        listfunc=_RelatedCampaignRefList
    )

    def __init__(self, related_campaign_refs=None, scope=None):
        super(RelatedCampaignRefs, self).__init__(scope, related_campaign_refs)


# NOT ACTUAL STIX TYPES!
class IndicatorTypes(stix.TypedList):
    """A :class:`stix.common.vocabs.VocabString` collection which defaults to
    :class:`stix.common.vocabs.IndicatorType`. This class implements methods
    found on ``collections.MutableSequence`` and as such can be interacted with
    like a ``list``.

    Note:
        The ``append()`` method can accept ``str`` or
        :class:`stix.common.vocabs.VocabString` instances. If a ``str`` instance
        is passed in, an attempt will be made to convert it to an instance of
        :class:`stix.common.vocabs.IndicatorType`.

    Examples:
        Add an instance of :class:`stix.common.vocabs.IndicatorType`:

        >>> from stix.common.vocabs import IndicatorType
        >>> itypes = IndicatorTypes()
        >>> type_ = IndicatorType(IndicatorType.TERM_IP_WATCHLIST)
        >>> itypes.append(type_)
        >>> print len(itypes)
        1

        Add a string value:

        >>> from stix.common.vocabs import IndicatorType
        >>> itypes = IndicatorTypes()
        >>> type(IndicatorType.TERM_IP_WATCHLIST)
        <type 'str'>
        >>> itypes.append(IndicatorType.TERM_IP_WATCHLIST)
        >>> print len(itypes)
        1

    Args:
        *args: Variable length argument list of strings or
            :class:`stix.common.vocabs.VocabString` instances.

    """
    _namespace = "http://stix.mitre.org/Indicator-2"
    _contained_type = VocabString

    def _fix_value(self, value):
        return IndicatorType(value)


class _IndicatedTTPs(stix.TypedList):
    _contained_type = RelatedTTP


class _Observables(stix.TypedList):
    _contained_type = Observable<|MERGE_RESOLUTION|>--- conflicted
+++ resolved
@@ -899,17 +899,6 @@
     OP_AND = "AND"
     OP_OR = "OR"
     OPERATORS = (OP_AND, OP_OR)
-<<<<<<< HEAD
-    
-    def check_operator(self, value):
-        if not value:
-            raise ValueError("operator must not be None or empty")
-        elif value not in self.OPERATORS:
-            raise ValueError("operator must be one of: %s" % (self.OPERATORS,))
-    
-=======
-
->>>>>>> f2e21ba9
     operator = fields.TypedField("operator", preset_hook=check_operator)
     indicator = fields.TypedField(
         name="Indicator",
@@ -926,21 +915,6 @@
         super(CompositeIndicatorExpression, self).__init__(*args)
         self.operator = operator
 
-<<<<<<< HEAD
-=======
-
-class _RelatedCampaignRefList(typedlist.TypedList):
-    def __init__(self, *args):
-        super(_RelatedCampaignRefList, self).__init__(type=RelatedCampaignRef, *args)
-
-    def _fix_value(self, value):
-        from stix.campaign import Campaign
-
-        if isinstance(value, Campaign) and value.id_:
-            return RelatedCampaignRef(CampaignRef(idref=value.id_))
-        return super(_RelatedCampaignRefList, self)._fix_value(value)
-
->>>>>>> f2e21ba9
 
 class RelatedCampaignRefs(GenericRelationshipList):
     _namespace = "http://stix.mitre.org/Indicator-2"

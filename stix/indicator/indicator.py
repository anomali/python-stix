--- conflicted
+++ resolved
@@ -376,25 +376,6 @@
         return_obj.idref            = obj.get_idref()
         return_obj.timestamp        = obj.get_timestamp()
         
-<<<<<<< HEAD
-        if obj.get_version():
-            return_obj.version = obj.get_version()
-        if obj.get_Type():
-            for indicator_type in obj.get_Type():
-                return_obj.add_indicator_type(IndicatorType.from_obj(indicator_type)) 
-        if obj.get_Observable():
-            observable_obj = obj.get_Observable()
-            observable = Observable.from_obj(observable_obj)
-            return_obj.observables.append(observable)
-        if obj.get_Indicated_TTP():
-            return_obj.indicated_ttps = [RelatedTTP.from_obj(x) for x in obj.get_Indicated_TTP()]
-        if obj.get_Test_Mechanisms():
-            return_obj.test_mechanisms = [_BaseTestMechanism.from_obj(x) for x in obj.get_Test_Mechanisms().get_Test_Mechanism()]
-        if obj.get_Alternative_ID():
-            return_obj.alternative_id = obj.get_Alternative_ID()
-        if obj.get_Suggested_COAs():
-            return_obj.suggested_coas = SuggestedCOAs.from_obj(obj.get_Suggested_COAs())
-=======
         if isinstance(obj, cls._binding_class):
             return_obj.title            = obj.get_Title()
             return_obj.description      = StructuredText.from_obj(obj.get_Description())
@@ -403,7 +384,6 @@
             return_obj.confidence       = Confidence.from_obj(obj.get_Confidence())
             return_obj.sightings        = Sightings.from_obj(obj.get_Sightings())
             return_obj.composite_indicator_expression = CompositeIndicatorExpression.from_obj(obj.get_Composite_Indicator_Expression())
->>>>>>> 68c5496b
             
             if obj.get_version():
                 return_obj.version = obj.get_version()
@@ -420,6 +400,9 @@
                 return_obj.test_mechanisms = [_BaseTestMechanism.from_obj(x) for x in obj.get_Test_Mechanisms().get_Test_Mechanism()]
             if obj.get_Suggested_COAs():
                 return_obj.suggested_coas = SuggestedCOAs.from_obj(obj.get_Suggested_COAs())
+            if obj.get_Alternative_ID():
+              return_obj.alternative_id = obj.get_Alternative_ID()
+
         
         return return_obj
 

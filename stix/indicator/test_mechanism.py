--- conflicted
+++ resolved
@@ -2,11 +2,7 @@
 # See LICENSE.txt for complete terms.
 
 # external
-<<<<<<< HEAD
-from mixbox import signals
-=======
 from mixbox import fields, entities
->>>>>>> 6de78831
 from mixbox.cache import Cached
 
 # internal
@@ -39,21 +35,7 @@
         obj = super(_BaseTestMechanism, self).to_obj(ns_info=ns_info)
         obj.xsi_type = self._XSI_TYPE
         
-<<<<<<< HEAD
-        if not return_obj:
-            klass = stix.lookup_extension(obj)
-            return_obj = klass.from_obj(obj)
-        else:
-            return_obj.id_ = obj.id
-            return_obj.idref = obj.idref
-            return_obj.efficacy = Statement.from_obj(obj.Efficacy)
-            return_obj.producer = InformationSource.from_obj(obj.Producer)
-        
-        signals.emit("Entity.created.from_obj", return_obj, obj)
-        return return_obj
-=======
         return obj
->>>>>>> 6de78831
     
     def to_dict(self):
         d = super(_BaseTestMechanism, self).to_dict()

# Copyright (c) 2015, The MITRE Corporation. All rights reserved.
# See LICENSE.txt for complete terms.
from mixbox import fields

# external
from mixbox import signals

# internal
import stix
from stix.common import DateTimeWithPrecision
import stix.bindings.indicator as indicator_binding
from mixbox.entities import Entity

class ValidTime(Entity):
    _namespace = "http://stix.mitre.org/Indicator-2"
    _binding = indicator_binding
    _binding_class = _binding.ValidTimeType
    
    start_time = fields.TypedField("Start_Time", DateTimeWithPrecision)
    end_time = fields.TypedField("End_Time", DateTimeWithPrecision)
    
    def __init__(self, start_time=None, end_time=None):
        super(ValidTime, self).__init__()
        self.start_time = start_time
        self.end_time = end_time
<<<<<<< HEAD
        
    @property
    def start_time(self):
        return self._start_time

    @start_time.setter
    def start_time(self, value):
        self._set_var(DateTimeWithPrecision, start_time=value)

    @property
    def end_time(self):
        return self._end_time

    @end_time.setter
    def end_time(self, value):
        self._set_var(DateTimeWithPrecision, end_time=value)
    
    def to_obj(self, return_obj=None, ns_info=None):
        super(ValidTime, self).to_obj(return_obj=return_obj, ns_info=ns_info)

        if not return_obj:
            return_obj = self._binding_class()
        
        if self.start_time:
            return_obj.Start_Time = self.start_time.to_obj(ns_info=ns_info)
        if self.end_time:
            return_obj.End_Time = self.end_time.to_obj(ns_info=ns_info)
        
        return return_obj

    def to_dict(self):
        return super(ValidTime, self).to_dict()

    @classmethod
    def from_obj(cls, obj, return_obj=None):
        if not obj:
            return None
        if return_obj is None:
            return_obj = cls()

        return_obj.start_time = DateTimeWithPrecision.from_obj(obj.Start_Time)
        return_obj.end_time = DateTimeWithPrecision.from_obj(obj.End_Time)

        signals.emit("Entity.created.from_obj", return_obj, obj)
        return return_obj

    @classmethod
    def from_dict(cls, d, return_obj=None):
        if not d:
            return None
        if return_obj is None:
            return_obj = cls()

        return_obj.start_time = DateTimeWithPrecision.from_dict(d.get('start_time'))
        return_obj.end_time = DateTimeWithPrecision.from_dict(d.get('end_time'))
        
        return return_obj


# NOT AN ACTUAL STIX TYPE
class _ValidTimePositions(stix.TypedList):
    _contained_type = ValidTime
=======
>>>>>>> 6de78831
<|MERGE_RESOLUTION|>--- conflicted
+++ resolved
@@ -2,10 +2,6 @@
 # See LICENSE.txt for complete terms.
 from mixbox import fields
 
-# external
-from mixbox import signals
-
-# internal
 import stix
 from stix.common import DateTimeWithPrecision
 import stix.bindings.indicator as indicator_binding
@@ -23,68 +19,3 @@
         super(ValidTime, self).__init__()
         self.start_time = start_time
         self.end_time = end_time
-<<<<<<< HEAD
-        
-    @property
-    def start_time(self):
-        return self._start_time
-
-    @start_time.setter
-    def start_time(self, value):
-        self._set_var(DateTimeWithPrecision, start_time=value)
-
-    @property
-    def end_time(self):
-        return self._end_time
-
-    @end_time.setter
-    def end_time(self, value):
-        self._set_var(DateTimeWithPrecision, end_time=value)
-    
-    def to_obj(self, return_obj=None, ns_info=None):
-        super(ValidTime, self).to_obj(return_obj=return_obj, ns_info=ns_info)
-
-        if not return_obj:
-            return_obj = self._binding_class()
-        
-        if self.start_time:
-            return_obj.Start_Time = self.start_time.to_obj(ns_info=ns_info)
-        if self.end_time:
-            return_obj.End_Time = self.end_time.to_obj(ns_info=ns_info)
-        
-        return return_obj
-
-    def to_dict(self):
-        return super(ValidTime, self).to_dict()
-
-    @classmethod
-    def from_obj(cls, obj, return_obj=None):
-        if not obj:
-            return None
-        if return_obj is None:
-            return_obj = cls()
-
-        return_obj.start_time = DateTimeWithPrecision.from_obj(obj.Start_Time)
-        return_obj.end_time = DateTimeWithPrecision.from_obj(obj.End_Time)
-
-        signals.emit("Entity.created.from_obj", return_obj, obj)
-        return return_obj
-
-    @classmethod
-    def from_dict(cls, d, return_obj=None):
-        if not d:
-            return None
-        if return_obj is None:
-            return_obj = cls()
-
-        return_obj.start_time = DateTimeWithPrecision.from_dict(d.get('start_time'))
-        return_obj.end_time = DateTimeWithPrecision.from_dict(d.get('end_time'))
-        
-        return return_obj
-
-
-# NOT AN ACTUAL STIX TYPE
-class _ValidTimePositions(stix.TypedList):
-    _contained_type = ValidTime
-=======
->>>>>>> 6de78831

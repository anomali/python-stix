--- conflicted
+++ resolved
@@ -4,7 +4,6 @@
 # external
 from mixbox import fields
 from cybox.core import Observables
-from mixbox import signals
 
 # internal
 import stix
@@ -86,190 +85,7 @@
         )
 
         self.related_coas = RelatedCOAs()
-<<<<<<< HEAD
-        self.related_packages = related.RelatedPackageRefs()
-
-    @property
-    def stage(self):
-        """A :class:`.VocabString` property. If set to a string, an attempt
-        will be made to convert it to an instance of :class:`.Stage`.
-
-        """
-        return self._stage
-
-    @stage.setter
-    def stage(self, value):
-        self._set_vocab(Stage, stage=value)
-
-    @property
-    def type_(self):
-        """A :class:`.VocabString` property. If set to a string, an attempt
-        will be made to convert it to an instance of :class:`.COAType`.
-
-        """
-        return self._type
-
-    @type_.setter
-    def type_(self, value):
-        self._set_vocab(COAType, type=value)
-
-    @property
-    def objective(self):
-        """A :class:`.Objective` field.
-
-        """
-        return self._objective
-
-    @objective.setter
-    def objective(self, value):
-        self._set_var(Objective, try_cast=False, objective=value)
-
-    @property
-    def impact(self):
-        """The impact of this COA. This is a :class:`.Statement` property.
-
-        If set to a string, an attempt will be made to convert it into a
-        :class:`.Statement` object.
-
-        """
-        return self._impact
-
-    @impact.setter
-    def impact(self, value):
-        self._set_var(Statement, impact=value)
-
-    @property
-    def cost(self):
-        """The cost of this COA. This is a :class:`.Statement` property.
-
-        If set to a string, an attempt will be made to convert it into a
-        :class:`.Statement` object.
-
-        """
-        return self._cost
-
-    @cost.setter
-    def cost(self, value):
-        self._set_var(Statement, cost=value)
-
-    @property
-    def efficacy(self):
-        """The efficacy of this COA. This is a :class:`.Statement` property.
-
-        If set to a string, an attempt will be made to convert it into a
-        :class:`.Statement` object.
-
-        """
-        return self._efficacy
-
-    @efficacy.setter
-    def efficacy(self, value):
-        self._set_var(Statement, efficacy=value)
-
-    @property
-    def structured_coa(self):
-        """A structured Course of Action extension point. This can be
-        set to implementations of this extension point, such as
-        :class:`.GenericStructuredCOA`.
-
-        """
-        return self._structured_coa
-
-    @structured_coa.setter
-    def structured_coa(self, value):
-        self._set_var(_BaseStructuredCOA, try_cast=False, structured_coa=value)
-
-    def to_obj(self, return_obj=None, ns_info=None):
-        if not return_obj:
-            return_obj = self._binding_class()
-
-        super(CourseOfAction, self).to_obj(return_obj=return_obj, ns_info=ns_info)
-
-        if self.stage:
-            return_obj.Stage = self.stage.to_obj(ns_info=ns_info)
-        if self.type_:
-            return_obj.Type = self.type_.to_obj(ns_info=ns_info)
-        if self.objective:
-            return_obj.Objective = self.objective.to_obj(ns_info=ns_info)
-        if self.parameter_observables:
-            return_obj.Parameter_Observables = self.parameter_observables.to_obj(ns_info=ns_info)
-        if self.impact:
-            return_obj.Impact = self.impact.to_obj(ns_info=ns_info)
-        if self.cost:
-            return_obj.Cost = self.cost.to_obj(ns_info=ns_info)
-        if self.efficacy:
-            return_obj.Efficacy = self.efficacy.to_obj(ns_info=ns_info)
-        if self.related_coas:
-            return_obj.Related_COAs = self.related_coas.to_obj(ns_info=ns_info)
-        if self.related_packages:
-            return_obj.Related_Packages = self.related_packages.to_obj(ns_info=ns_info)
-        if self.structured_coa:
-            return_obj.Structured_COA = self.structured_coa.to_obj(ns_info=ns_info)
-
-        return return_obj
-
-    @classmethod
-    def from_obj(cls, obj, return_obj=None):
-        if not obj:
-            return None
-
-        if not return_obj:
-            return_obj = cls()
-
-        super(CourseOfAction, cls).from_obj(obj, return_obj=return_obj)
-
-        if isinstance(obj, cls._binding_class):  # CourseOfActionType properties
-            return_obj.title = obj.Title
-            return_obj.stage = VocabString.from_obj(obj.Stage)
-            return_obj.type_ = VocabString.from_obj(obj.Type)
-            return_obj.objective = Objective.from_obj(obj.Objective)
-            return_obj.parameter_observables = \
-                Observables.from_obj(obj.Parameter_Observables)
-            return_obj.impact = Statement.from_obj(obj.Impact)
-            return_obj.cost = Statement.from_obj(obj.Cost)
-            return_obj.efficacy = Statement.from_obj(obj.Efficacy)
-            return_obj.related_coas = \
-                RelatedCOAs.from_obj(obj.Related_COAs)
-            return_obj.related_packages = \
-                related.RelatedPackageRefs.from_obj(obj.Related_Packages)
-            return_obj.structured_coa = \
-                _BaseStructuredCOA.from_obj(obj.Structured_COA)
-
-        signals.emit("Entity.created.from_obj", return_obj, obj)
-        return return_obj
-
-    def to_dict(self):
-        return super(CourseOfAction, self).to_dict()
-
-    @classmethod
-    def from_dict(cls, dict_repr, return_obj=None):
-        if not dict_repr:
-            return None
-        if not return_obj:
-            return_obj = cls()
-
-        super(CourseOfAction, cls).from_dict(dict_repr, return_obj=return_obj)
-
-        get = dict_repr.get
-        return_obj.stage = VocabString.from_dict(get('stage'))
-        return_obj.type_ = VocabString.from_dict(get('type'))
-        return_obj.objective = Objective.from_dict(get('objective'))
-        return_obj.parameter_observables = \
-            Observables.from_dict(get('parameter_observables'))
-        return_obj.impact = Statement.from_dict(get('impact'))
-        return_obj.cost = Statement.from_dict(get('cost'))
-        return_obj.efficacy = Statement.from_dict(get('efficacy'))
-        return_obj.related_coas = \
-            RelatedCOAs.from_dict(get('related_coas'))
-        return_obj.related_packages = \
-            related.RelatedPackageRefs.from_dict(get('related_packages'))
-        return_obj.structured_coa = \
-            _BaseStructuredCOA.from_dict(get('structured_coa'))
-
-        return return_obj
-=======
         self.related_packages = RelatedPackageRefs()
->>>>>>> 6de78831
 
 # alias for CourseOfAction
 COA = CourseOfAction
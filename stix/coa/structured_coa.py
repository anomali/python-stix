# Copyright (c) 2015, The MITRE Corporation. All rights reserved.
# See LICENSE.txt for complete terms.

# external
from mixbox import signals
from mixbox.cache import Cached
from mixbox import entities
from mixbox import fields

# internal
import stix
from stix.bindings import course_of_action as coa_binding


class StructuredCOAFactory(entities.EntityFactory):
    @classmethod
    def entity_class(cls, key):
        import stix.extensions.structured_coa.generic_structured_coa  # noqa
        return stix.lookup_extension(key)


class _BaseStructuredCOA(Cached, stix.Entity):
    _namespace = "http://stix.mitre.org/CourseOfAction-1"
    _binding = coa_binding
    _binding_class = coa_binding.StructuredCOAType

    id_ = fields.IdField("id")
    idref = fields.IdrefField("idref")

    def __init__(self, id_=None, idref=None):
        super(_BaseStructuredCOA, self).__init__()
        self.id_ = id_
        self.idref = idref

<<<<<<< HEAD
    @classmethod
    def from_obj(cls, obj, return_obj=None):
        if not obj:
            return None

        # Registers the class extension
        import stix.extensions.structured_coa.generic_structured_coa  # noqa

        if not return_obj:
            klass = stix.lookup_extension(obj)
            return_obj = klass.from_obj(obj)
        else:
            return_obj.id_ = obj.id
            return_obj.idref = obj.idref

        signals.emit("Entity.created.from_obj", return_obj, obj)
        return return_obj

    def to_obj(self, return_obj=None, ns_info=None):
        super(_BaseStructuredCOA, self).to_obj(
            return_obj=return_obj,
            ns_info=ns_info
        )

        if not return_obj:
            return_obj = self._binding_class()

        return_obj.id = self.id_
        return_obj.idref = self.idref
        return_obj.xsi_type = self._XSI_TYPE

        return return_obj

    @staticmethod
    def lookup_class(xsi_type):
        if not xsi_type:
            raise ValueError("xsi:type is required")

        return stix.lookup_extension(xsi_type)

    @classmethod
    def from_dict(cls, d, return_obj=None):
        if not d:
            return None

        import stix.extensions.structured_coa.generic_structured_coa  # noqa

        if not return_obj:
            klass = stix.lookup_extension(d.get('xsi:type'))
            return_obj = klass.from_dict(d)
        else:
            return_obj.id_ = d.get('id')
            return_obj.idref = d.get('idref')

        return return_obj

=======
>>>>>>> 6de78831
    def to_dict(self):
        d = super(_BaseStructuredCOA, self).to_dict()
        d['xsi:type'] = self._XSI_TYPE
        return d

    def to_obj(self, ns_info=None):
        obj = super(_BaseStructuredCOA, self).to_obj(ns_info=ns_info)
        obj.xsi_type = self._XSI_TYPE
        return obj

# Backwards compatibility
add_extension = stix.add_extension<|MERGE_RESOLUTION|>--- conflicted
+++ resolved
@@ -2,7 +2,6 @@
 # See LICENSE.txt for complete terms.
 
 # external
-from mixbox import signals
 from mixbox.cache import Cached
 from mixbox import entities
 from mixbox import fields
@@ -32,65 +31,6 @@
         self.id_ = id_
         self.idref = idref
 
-<<<<<<< HEAD
-    @classmethod
-    def from_obj(cls, obj, return_obj=None):
-        if not obj:
-            return None
-
-        # Registers the class extension
-        import stix.extensions.structured_coa.generic_structured_coa  # noqa
-
-        if not return_obj:
-            klass = stix.lookup_extension(obj)
-            return_obj = klass.from_obj(obj)
-        else:
-            return_obj.id_ = obj.id
-            return_obj.idref = obj.idref
-
-        signals.emit("Entity.created.from_obj", return_obj, obj)
-        return return_obj
-
-    def to_obj(self, return_obj=None, ns_info=None):
-        super(_BaseStructuredCOA, self).to_obj(
-            return_obj=return_obj,
-            ns_info=ns_info
-        )
-
-        if not return_obj:
-            return_obj = self._binding_class()
-
-        return_obj.id = self.id_
-        return_obj.idref = self.idref
-        return_obj.xsi_type = self._XSI_TYPE
-
-        return return_obj
-
-    @staticmethod
-    def lookup_class(xsi_type):
-        if not xsi_type:
-            raise ValueError("xsi:type is required")
-
-        return stix.lookup_extension(xsi_type)
-
-    @classmethod
-    def from_dict(cls, d, return_obj=None):
-        if not d:
-            return None
-
-        import stix.extensions.structured_coa.generic_structured_coa  # noqa
-
-        if not return_obj:
-            klass = stix.lookup_extension(d.get('xsi:type'))
-            return_obj = klass.from_dict(d)
-        else:
-            return_obj.id_ = d.get('id')
-            return_obj.idref = d.get('idref')
-
-        return return_obj
-
-=======
->>>>>>> 6de78831
     def to_dict(self):
         d = super(_BaseStructuredCOA, self).to_dict()
         d['xsi:type'] = self._XSI_TYPE

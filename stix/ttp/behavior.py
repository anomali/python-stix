--- conflicted
+++ resolved
@@ -1,140 +1,3 @@
-<<<<<<< HEAD
-# Copyright (c) 2015, The MITRE Corporation. All rights reserved.
-# See LICENSE.txt for complete terms.
-
-# external
-from mixbox import signals
-
-# internal
-import stix
-import stix.bindings.ttp as ttp_binding
-
-from .malware_instance import MalwareInstance
-from .exploit import Exploit
-from .attack_pattern import AttackPattern
-
-
-class Behavior(stix.Entity):
-    _binding = ttp_binding
-    _binding_class = _binding.BehaviorType
-    _namespace = "http://stix.mitre.org/TTP-1"
-
-    def __init__(self, malware_instances=None, attack_patterns=None, exploits=None):
-        self.malware_instances = malware_instances
-        self.attack_patterns = attack_patterns
-        self.exploits = exploits
-
-    @property
-    def malware_instances(self):
-        return self._malware_instances
-
-    @malware_instances.setter
-    def malware_instances(self, value):
-        self._malware_instances = MalwareInstances(value)
-
-    def add_malware_instance(self, malware):
-        self.malware_instances.append(malware)
-
-    @property
-    def attack_patterns(self):
-        return self._attack_patterns
-
-    @attack_patterns.setter
-    def attack_patterns(self, value):
-        self._attack_patterns = AttackPatterns(value)
-
-    def add_attack_pattern(self, attack_pattern):
-        self.attack_patterns.append(attack_pattern)
-
-    @property
-    def exploits(self):
-        return self._exploits
-
-    @exploits.setter
-    def exploits(self, value):
-        self._exploits = Exploits(value)
-
-    def add_exploit(self, exploit):
-        self.exploits.append(exploit)
-
-    def to_obj(self, return_obj=None, ns_info=None):
-        super(Behavior, self).to_obj(return_obj=return_obj, ns_info=ns_info)
-
-        if not return_obj:
-            return_obj = self._binding_class()
-
-        if self.malware_instances:
-            return_obj.Malware = self.malware_instances.to_obj(ns_info=ns_info)
-        if self.exploits:
-            return_obj.Exploits = self.exploits.to_obj(ns_info=ns_info)
-        if self.attack_patterns:
-            return_obj.Attack_Patterns = self.attack_patterns.to_obj(ns_info=ns_info)
-
-        return return_obj
-
-    @classmethod
-    def from_obj(cls, obj, return_obj=None):
-        if not obj:
-            return None
-
-        if not return_obj:
-            return_obj = cls()
-
-        return_obj.malware_instances = MalwareInstances.from_obj(obj.Malware)
-        return_obj.exploits = Exploits.from_obj(obj.Exploits)
-        return_obj.attack_patterns = AttackPatterns.from_obj(obj.Attack_Patterns)
-
-        signals.emit("Entity.created.from_obj", return_obj, obj)
-        return return_obj
-
-    def to_dict(self):
-        return super(Behavior, self).to_dict()
-
-    @classmethod
-    def from_dict(cls, dict_repr, return_obj=None):
-        if not dict_repr:
-            return None
-        if not return_obj:
-            return_obj = cls()
-
-        get = dict_repr.get
-
-        return_obj.malware_instances = MalwareInstances.from_dict(get('malware_instances'))
-        return_obj.exploits = Exploits.from_dict(get('exploits'))
-        return_obj.attack_patterns = AttackPatterns.from_dict(get('attack_patterns'))
-
-        return return_obj
-
-
-class Exploits(stix.EntityList):
-    _namespace = "http://stix.mitre.org/TTP-1"
-    _contained_type = Exploit
-    _binding = ttp_binding
-    _binding_class = _binding.ExploitsType
-    _binding_var = "Exploit"
-    _inner_name = "exploits"
-    _dict_as_list = True
-
-
-class MalwareInstances(stix.EntityList):
-    _namespace = "http://stix.mitre.org/TTP-1"
-    _contained_type = MalwareInstance
-    _binding = ttp_binding
-    _binding_class = _binding.MalwareType
-    _binding_var = "Malware_Instance"
-    _inner_name = "malware_instances"
-    _dict_as_list = True
-
-
-class AttackPatterns(stix.EntityList):
-    _namespace = "http://stix.mitre.org/TTP-1"
-    _contained_type = AttackPattern
-    _binding = ttp_binding
-    _binding_class = _binding.AttackPatternsType
-    _binding_var = "Attack_Pattern"
-    _inner_name = "attack_patterns"
-    _dict_as_list = True
-=======
 # Copyright (c) 2015, The MITRE Corporation. All rights reserved.
 # See LICENSE.txt for complete terms.
 
@@ -197,5 +60,4 @@
     _binding = ttp_binding
     _binding_class = _binding.AttackPatternsType
 
-    attack_pattern = fields.TypedField("Attack_Pattern", AttackPattern, multiple=True, key_name="attack_patterns")
->>>>>>> 6de78831
+    attack_pattern = fields.TypedField("Attack_Pattern", AttackPattern, multiple=True, key_name="attack_patterns")
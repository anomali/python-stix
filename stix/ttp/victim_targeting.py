--- conflicted
+++ resolved
@@ -2,7 +2,6 @@
 # See LICENSE.txt for complete terms.
 
 # external
-from mixbox import signals
 from cybox.core import Observables
 
 # internal
@@ -28,81 +27,4 @@
         self._targeted_systems.append(system)
 
     def add_targeted_information(self, targeted_information):
-<<<<<<< HEAD
-        self._targeted_information.append(targeted_information)
-
-    @property
-    def targeted_technical_details(self):
-        return self._targeted_technical_details
-
-    @targeted_technical_details.setter
-    def targeted_technical_details(self, value):
-        self._set_var(Observables, targeted_technical_details=value)
-
-    def to_obj(self, return_obj=None, ns_info=None):
-        super(VictimTargeting, self).to_obj(return_obj=return_obj, ns_info=ns_info)
-
-        if not return_obj:
-            return_obj = self._binding_class()
-
-        if self.identity:
-            return_obj.Identity = self.identity.to_obj(ns_info=ns_info)
-        if self.targeted_information:
-            return_obj.Targeted_Information = self.targeted_information.to_obj(ns_info=ns_info)
-        if self.targeted_systems:
-            return_obj.Targeted_Systems = self.targeted_systems.to_obj(ns_info=ns_info)
-        if self.targeted_technical_details:
-            return_obj.Targeted_Technical_Details = self.targeted_technical_details.to_obj(ns_info=ns_info)
-
-        return return_obj
-
-    @classmethod
-    def from_obj(cls, obj, return_obj=None):
-        if not obj:
-            return None
-        if not return_obj:
-            return_obj = cls()
-
-        return_obj.identity = Identity.from_obj(obj.Identity)
-        return_obj.targeted_technical_details = Observables.from_obj(obj.Targeted_Technical_Details)
-        return_obj.targeted_systems = TargetedSystems.from_obj(obj.Targeted_Systems)
-        return_obj.targeted_information = TargetedInformation.from_obj(obj.Targeted_Information)
-
-        signals.emit("Entity.created.from_obj", return_obj, obj)
-        return return_obj
-
-    def to_dict(self):
-        return super(VictimTargeting, self).to_dict()
-
-    @classmethod
-    def from_dict(cls, dict_repr, return_obj=None):
-        if not dict_repr:
-            return None
-
-        if not return_obj:
-            return_obj = cls()
-
-        get = dict_repr.get
-        return_obj.identity = Identity.from_dict(get('identity'))
-        return_obj.targeted_systems = TargetedSystems.from_dict(get('targeted_systems'))
-        return_obj.targeted_information = TargetedInformation.from_dict(get('targeted_information'))
-        return_obj.targeted_technical_details = Observables.from_dict(get('targeted_technical_details'))
-
-        return return_obj
-
-
-class TargetedSystems(stix.TypedList):
-    _contained_type = VocabString
-
-    def _fix_value(self, value):
-        return vocabs.SystemType(value)
-
-
-class TargetedInformation(stix.TypedList):
-    _contained_type = VocabString
-
-    def _fix_value(self, value):
-        return vocabs.InformationType(value)
-=======
-        self._targeted_information.append(targeted_information)
->>>>>>> 6de78831
+        self._targeted_information.append(targeted_information)
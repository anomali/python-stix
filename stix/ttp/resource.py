--- conflicted
+++ resolved
@@ -1,14 +1,9 @@
 # Copyright (c) 2015, The MITRE Corporation. All rights reserved.
 # See LICENSE.txt for complete terms.
 
-<<<<<<< HEAD
-# external
-from mixbox import signals
-=======
 # mixbox
 from mixbox import fields
 from mixbox import typedlist
->>>>>>> 6de78831
 
 # internal
 import stix
@@ -24,32 +19,8 @@
     def __init__(self, *args):
         super(_IdentityList, self).__init__(type=Identity, *args)
 
-<<<<<<< HEAD
-        signals.emit("Entity.created.from_obj", return_obj, obj)
-        return return_obj
-
-    def to_dict(self):
-        return super(Resource, self).to_dict()
-
-    @classmethod
-    def from_dict(cls, dict_repr, return_obj=None):
-        if not dict_repr:
-            return None
-
-        if not return_obj:
-            return_obj = cls()
-
-        get = dict_repr.get
-
-        return_obj.tools = Tools.from_dict(get('tools'))
-        return_obj.infrastructure = Infrastructure.from_dict(get('infrastructure'))
-        return_obj.personas = Personas.from_dict(get('personas'))
-
-        return return_obj
-=======
     def _fix_value(self, value):
         return Identity(name=value)
->>>>>>> 6de78831
 
 
 class Personas(stix.EntityList):

--- conflicted
+++ resolved
@@ -15,32 +15,9 @@
 
 from mixbox import entities, fields
 
-<<<<<<< HEAD
-class Resource(entities.Entity):
-    _binding = ttp_binding
-    _binding_class = _binding.ResourceType
-    _namespace = "http://stix.mitre.org/TTP-1"
-
-    def __init__(self, tools=None, infrastructure=None, personas=None):
-        self.tools = tools
-        self.infrastructure = infrastructure
-        self.personas = personas
-
-    @property
-    def tools(self):
-        return self._tools
-
-    @tools.setter
-    def tools(self, value):
-        self._tools = Tools(value)
-
-    def add_tool(self, tool):
-        self.tools.append(tool)
-=======
 class _IdentityList(typedlist.TypedList):
     def __init__(self, *args):
         super(_IdentityList, self).__init__(type=Identity, *args)
->>>>>>> f2e21ba9
 
     def _fix_value(self, value):
         return Identity(name=value)

# Copyright (c) 2015, The MITRE Corporation. All rights reserved.
# See LICENSE.txt for complete terms.

<<<<<<< HEAD
# external
from mixbox import signals

# internal
=======
from mixbox import fields

>>>>>>> 6de78831
import stix
import stix.bindings.stix_common as common_binding
import stix.utils

from .datetimewithprecision import DateTimeWithPrecision
from .structured_text import StructuredTextList


class Activity(stix.Entity):
    _binding = common_binding
    _binding_class = common_binding.ActivityType
    _namespace = 'http://stix.mitre.org/common-1'

    date_time = fields.TypedField("Date_Time", DateTimeWithPrecision)
    descriptions = fields.TypedField("Description", StructuredTextList)

    def __init__(self):
        super(Activity, self).__init__()
        self.descriptions = StructuredTextList()

    @property
    def description(self):
        """A single description about the contents or purpose of this object.

        Default Value: ``None``

        Note:
            If this object has more than one description set, this will return
            the description with the lowest ordinality value.

        Returns:
            An instance of
            :class:`.StructuredText`

        """
        return next(iter(self.descriptions), None)

    @description.setter
    def description(self, value):
        self.descriptions = StructuredTextList(value)

    def add_description(self, description):
        """Adds a description to the ``descriptions`` collection.

        This is the same as calling "foo.descriptions.add(bar)".

        """
        self.descriptions.add(description)
<<<<<<< HEAD

    def to_obj(self, return_obj=None, ns_info=None):
        super(Activity, self).to_obj(return_obj=return_obj, ns_info=ns_info)

        if not return_obj:
            return_obj = self._binding_class()

        if self.date_time:
            return_obj.Date_Time = self.date_time.to_obj(ns_info=ns_info)
        if self.descriptions:
            return_obj.Description = self.descriptions.to_obj(ns_info=ns_info)

        return return_obj

    @classmethod
    def from_obj(cls, obj, return_obj=None):
        if not obj:
            return None

        if not return_obj:
            return_obj = cls()

        return_obj.date_time = DateTimeWithPrecision.from_obj(obj.Date_Time)
        return_obj.descriptions = StructuredTextList.from_obj(obj.Description)

        signals.emit("Entity.created.from_obj", return_obj, obj)
        return return_obj

    def to_dict(self):
        return super(Activity, self).to_dict()

    @classmethod
    def from_dict(cls, dict_repr, return_obj=None):
        if not dict_repr:
            return None

        if not return_obj:
            return_obj = cls()

        get = dict_repr.get
        return_obj.date_time = DateTimeWithPrecision.from_dict(get('date_time'))
        return_obj.descriptions = StructuredTextList.from_dict(get('description'))

        return return_obj
=======
>>>>>>> 6de78831
<|MERGE_RESOLUTION|>--- conflicted
+++ resolved
@@ -1,15 +1,8 @@
 # Copyright (c) 2015, The MITRE Corporation. All rights reserved.
 # See LICENSE.txt for complete terms.
 
-<<<<<<< HEAD
-# external
-from mixbox import signals
-
-# internal
-=======
 from mixbox import fields
 
->>>>>>> 6de78831
 import stix
 import stix.bindings.stix_common as common_binding
 import stix.utils
@@ -58,50 +51,3 @@
 
         """
         self.descriptions.add(description)
-<<<<<<< HEAD
-
-    def to_obj(self, return_obj=None, ns_info=None):
-        super(Activity, self).to_obj(return_obj=return_obj, ns_info=ns_info)
-
-        if not return_obj:
-            return_obj = self._binding_class()
-
-        if self.date_time:
-            return_obj.Date_Time = self.date_time.to_obj(ns_info=ns_info)
-        if self.descriptions:
-            return_obj.Description = self.descriptions.to_obj(ns_info=ns_info)
-
-        return return_obj
-
-    @classmethod
-    def from_obj(cls, obj, return_obj=None):
-        if not obj:
-            return None
-
-        if not return_obj:
-            return_obj = cls()
-
-        return_obj.date_time = DateTimeWithPrecision.from_obj(obj.Date_Time)
-        return_obj.descriptions = StructuredTextList.from_obj(obj.Description)
-
-        signals.emit("Entity.created.from_obj", return_obj, obj)
-        return return_obj
-
-    def to_dict(self):
-        return super(Activity, self).to_dict()
-
-    @classmethod
-    def from_dict(cls, dict_repr, return_obj=None):
-        if not dict_repr:
-            return None
-
-        if not return_obj:
-            return_obj = cls()
-
-        get = dict_repr.get
-        return_obj.date_time = DateTimeWithPrecision.from_dict(get('date_time'))
-        return_obj.descriptions = StructuredTextList.from_dict(get('description'))
-
-        return return_obj
-=======
->>>>>>> 6de78831

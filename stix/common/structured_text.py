--- conflicted
+++ resolved
@@ -1,11 +1,5 @@
 # Copyright (c) 2015, The MITRE Corporation. All rights reserved.
 # See LICENSE.txt for complete terms.
-<<<<<<< HEAD
-
-from mixbox import signals
-
-=======
->>>>>>> 6de78831
 import itertools
 import contextlib
 import collections
@@ -72,55 +66,6 @@
         else:
             return super(StructuredText, self).to_dict()
 
-<<<<<<< HEAD
-    @classmethod
-    def from_obj(cls, obj, return_obj=None):
-        """Create an object from the input binding object.
-
-        Args:
-            obj: A generateDS binding object.
-
-        """
-        if not obj:
-            return None
-
-        if not return_obj:
-            return_obj = cls()
-
-        return_obj.id_ = obj.id
-        return_obj.value = obj.valueOf_
-        return_obj.ordinality = obj.ordinality
-        return_obj.structuring_format = obj.structuring_format
-
-        signals.emit("Entity.created.from_obj", return_obj, obj)
-        return return_obj
-
-    @classmethod
-    def from_dict(cls, d, return_obj=None):
-        """Creates an object from the input dictionary.
-
-        Args:
-            d: A dictionary representation of this object.
-
-        """
-        if not d:
-            return None
-
-        if not return_obj:
-            return_obj = cls()
-
-        if not isinstance(d, dict):
-            return_obj.value = d
-        else:
-            return_obj.id_ = d.get('id')
-            return_obj.value = d.get('value')
-            return_obj.ordinality = d.get('ordinality')
-            return_obj.structuring_format = d.get('structuring_format')
-
-        return return_obj
-    
-=======
->>>>>>> 6de78831
     def __str__(self):
         """Returns a UTF-8 encoded string representation of the ``value``.
 

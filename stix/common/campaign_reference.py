--- conflicted
+++ resolved
@@ -2,11 +2,7 @@
 # See LICENSE.txt for complete terms.
 
 # external
-<<<<<<< HEAD
-from mixbox import signals
-=======
 from mixbox import fields
->>>>>>> 6de78831
 
 # internal
 import stix
@@ -32,59 +28,4 @@
         self.timestamp = timestamp
 
     def add_name(self, name):
-<<<<<<< HEAD
-        self.names.append(name)
-
-    def to_obj(self, return_obj=None, ns_info=None):
-
-        if not return_obj:
-            return_obj = self._binding_class()
-
-        return_obj = super(CampaignRef, self).to_obj(
-            return_obj=return_obj,
-            ns_info=ns_info
-        )
-
-        return_obj.idref = self.idref
-        return_obj.timestamp = utils.serialize_value(self.timestamp)
-
-        if self.names:
-            return_obj.Names = self.names.to_obj()
-
-        return return_obj
-
-    def to_dict(self):
-        return super(CampaignRef, self).to_dict()
-
-    @classmethod
-    def from_obj(cls, obj, return_obj=None):
-        if not obj:
-            return None
-
-        if not return_obj:
-            return_obj = cls()
-
-        return_obj.idref = obj.idref
-        return_obj.timestamp = obj.timestamp
-        return_obj.names = Names.from_obj(obj.Names)
-
-        signals.emit("Entity.created.from_obj", return_obj, obj)
-        return return_obj
-
-    @classmethod
-    def from_dict(cls, dict_repr, return_obj=None):
-        if not dict_repr:
-            return None
-
-        if not return_obj:
-            return_obj = cls()
-
-        get = dict_repr.get
-        return_obj.idref = get("idref")
-        return_obj.timestamp = get("timestamp")
-        return_obj.names = Names.from_dict(get("names"))
-
-        return return_obj
-=======
-        self.names.append(name)
->>>>>>> 6de78831
+        self.names.append(name)
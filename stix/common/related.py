# Copyright (c) 2015, The MITRE Corporation. All rights reserved.
# See LICENSE.txt for complete terms.

# stdlib
import functools

# mixbox
from mixbox import fields
from mixbox import typedlist

# cybox
from cybox.core import Observable

# external
from mixbox import signals

# internal
import stix
import stix.bindings.stix_common as common_binding
import stix.bindings.stix_core as core_binding
import stix.bindings.report as report_binding

# deprecation warnings
from stix.utils import deprecated

# relative
from .vocabs import VocabField
from .information_source import InformationSource
from .confidence import Confidence


ALLOWED_SCOPE = ('inclusive', 'exclusive')


def validate_scope(instance, value):
    if not value:
        return
    elif value in ALLOWED_SCOPE:
        return
    else:
        msg = "Scope must be one of {0}. Received '{1}'"
        msg = msg.format(ALLOWED_SCOPE, value)
        raise ValueError(msg)


class GenericRelationship(stix.Entity):
    _namespace = "http://stix.mitre.org/common-1"
    _binding = common_binding
    _binding_class = common_binding.GenericRelationshipType

    confidence = fields.TypedField("Confidence", Confidence)
    information_source = fields.TypedField("Information_Source", InformationSource)
    relationship = VocabField("Relationship")

    def __init__(self, confidence=None, information_source=None, relationship=None):
        super(GenericRelationship, self).__init__()

        self.confidence = confidence
        self.information_source = information_source
        self.relationship = relationship

<<<<<<< HEAD
    @property
    def confidence(self):
        return self._confidence

    @confidence.setter
    def confidence(self, value):
        self._set_var(Confidence, confidence=value)

    @property
    def information_source(self):
        return self._information_source

    @information_source.setter
    def information_source(self, value):
        self._set_var(InformationSource, try_cast=False, information_source=value)

    @property
    def relationship(self):
        return self._relationship

    @relationship.setter
    def relationship(self, value):
        self._set_vocab(relationship=value)

    @classmethod
    def from_obj(cls, obj, return_obj=None):
        if not obj:
            return None

        if not return_obj:
            return_obj = cls()

        return_obj.confidence = Confidence.from_obj(obj.Confidence)
        return_obj.information_source = InformationSource.from_obj(obj.Information_Source)
        return_obj.relationship = VocabString.from_obj(obj.Relationship)

        signals.emit("Entity.created.from_obj", return_obj, obj)
        return return_obj

    def to_obj(self, return_obj=None, ns_info=None):
        super(GenericRelationship, self).to_obj(return_obj=return_obj, ns_info=ns_info)

        if not return_obj:
            return_obj = self._binding_class()

        if self.confidence:
            return_obj.Confidence = self.confidence.to_obj(ns_info=ns_info)
        if self.information_source:
            return_obj.Information_Source = self.information_source.to_obj(ns_info=ns_info)
        if self.relationship:
            return_obj.Relationship = self.relationship.to_obj(ns_info=ns_info)

        return return_obj

    @classmethod
    def from_dict(cls, dict_repr, return_obj=None):
        if not dict_repr:
            return None

        if not return_obj:
            return_obj = cls()

        return_obj.confidence = Confidence.from_dict(dict_repr.get('confidence'))
        return_obj.information_source = InformationSource.from_dict(dict_repr.get('information_source'))
        return_obj.relationship = VocabString.from_dict(dict_repr.get('relationship'))

        return return_obj

    def to_dict(self,):
        d = {}
        if self.confidence:
            d['confidence'] = self.confidence.to_dict()
        if self.information_source:
            d['information_source'] = self.information_source.to_dict()
        if self.relationship:
            d['relationship'] = self.relationship.to_dict()

        return d

=======
>>>>>>> 6de78831

class RelatedPackageRef(GenericRelationship):
    _namespace = "http://stix.mitre.org/common-1"
    _binding = common_binding
    _binding_class = common_binding.RelatedPackageRefType

    idref = fields.IdrefField("idref")
    timestamp = fields.DateTimeField("timestamp")

    def __init__(self, idref=None, timestamp=None, confidence=None,
                 information_source=None, relationship=None):

        super(RelatedPackageRef, self).__init__(
            confidence=confidence,
            information_source=information_source,
            relationship=relationship
        )

        self.idref = idref
        self.timestamp = timestamp


<<<<<<< HEAD
        if self.idref:
            d['idref'] = self.idref
        if self.timestamp:
            d['timestamp'] = utils.dates.serialize_value(self.timestamp)

        return d

    @classmethod
    def from_obj(cls, obj, return_obj=None):
        if not obj:
            return None

        if not return_obj:
            return_obj = cls()

        super(RelatedPackageRef, cls).from_obj(obj, return_obj)

        return_obj.idref = obj.idref
        return_obj.timestamp = obj.timestamp

        signals.emit("Entity.created.from_obj", return_obj, obj)
        return return_obj

    @classmethod
    def from_dict(cls, dict_repr, return_obj=None):
        if not dict_repr:
            return None

        if not return_obj:
            return_obj = cls()

        super(RelatedPackageRef, cls).from_dict(dict_repr, return_obj)

        return_obj.idref = dict_repr.get("idref")
        return_obj.timestamp = dict_repr.get("timestamp")

        return return_obj


class GenericRelationshipList(stix.EntityList):
=======
class GenericRelationshipEntity(stix.Entity):
>>>>>>> 6de78831
    _namespace = "http://stix.mitre.org/common-1"
    _binding = common_binding
    _binding_class = _binding.GenericRelationshipListType
    
    _ALLOWED_SCOPE = ('inclusive', 'exclusive')
    
    scope = fields.TypedField("scope")
    
    def __init__(self, scope=None, *args):

        super(GenericRelationshipEntity, self).__init__(*args)
        self.scope = scope
    
    def __nonzero__(self):
        return (
            super(GenericRelationshipList, self).__nonzero__() or
            bool(self.scope)
        )


class GenericRelationshipList(stix.EntityList):
    """Base class for concrete GenericRelationshipList types.

    Note:
        Subclasses must supply exactly one multiple TypedField.
    """

    _namespace = "http://stix.mitre.org/common-1"
    _binding = common_binding
    _binding_class = _binding.GenericRelationshipListType

    scope = fields.TypedField("scope", preset_hook=validate_scope)

    def __init__(self, scope=None, *args):
        super(GenericRelationshipList, self).__init__(*args)
        self.scope = scope

<<<<<<< HEAD
        signals.emit("Entity.created.from_obj", return_obj, obj)
        return return_obj
=======
    def __nonzero__(self):
        return (super(GenericRelationshipList, self).__nonzero__() or
                bool(self.scope))
>>>>>>> 6de78831

    @classmethod
    def _dict_as_list(cls):
        return False


class _RelatedPackageList(typedlist.TypedList):
    def __init__(self, *args):
        super(_RelatedPackageList, self).__init__(type=RelatedPackageRef, *args)

    def _fix_value(self, value):
        from stix.core import STIXPackage

        if isinstance(value, STIXPackage) and value.id_:
            return RelatedPackageRef(idref=value.id_, timestamp=value.timestamp)

        fmt = ("Cannot add type '{0}' to RelatedPackageRefs collection. "
               "Expected RelatedPackageRef or STIXPackage")
        error = fmt.format(type(value))
        raise TypeError(error)

    def _is_valid(self, value):
        deprecated.warn(value)
        return super(_RelatedPackageList, self)._is_valid(value)


class RelatedPackageRefs(stix.EntityList):
    _namespace = 'http://stix.mitre.org/common-1'
    _binding = common_binding
    _binding_class = common_binding.RelatedPackageRefsType

    package = fields.TypedField(
        name="Package_Reference",
        type_=RelatedPackageRef,
        multiple=True,
        key_name="packages",
        listfunc=_RelatedPackageList
    )

    @classmethod
    def _dict_as_list(cls):
        return False


class _BaseRelated(GenericRelationship):
    """A base class for related types.

    This class is not a real STIX type and should not be directly instantiated.

    Note:
        Subclasses must supply a TypedField named `item`!
    """

    item = None  # override in subclass.

    def __init__(self, item=None, confidence=None,
                 information_source=None, relationship=None):

        super(_BaseRelated, self).__init__(
            confidence,
            information_source,
            relationship
        )

<<<<<<< HEAD
        if self.item:
            d[self._inner_var.lower()] = self.item.to_dict()

        return d

    @classmethod
    def from_obj(cls, obj, return_obj=None):
        if not obj:
            return None

        if not return_obj:
            return_obj = cls()

        super(_BaseRelated, cls).from_obj(obj, return_obj)

        contained_item = getattr(obj, cls._inner_var)
        return_obj.item = cls._base_type.from_obj(contained_item)

        signals.emit("Entity.created.from_obj", return_obj, obj)
        return return_obj

    @classmethod
    def from_dict(cls, dict_repr, return_obj=None):
        if not dict_repr:
            return None

        if not return_obj:
            return_obj = cls()

        super(_BaseRelated, cls).from_dict(dict_repr, return_obj)

        contained_item = dict_repr.get(cls._inner_var.lower())
        return_obj.item = cls._base_type.from_dict(contained_item)

        return return_obj
=======
        self.item = item
>>>>>>> 6de78831


class RelatedCampaign(_BaseRelated):
    _namespace = "http://stix.mitre.org/common-1"
    _binding = common_binding
    _binding_class = common_binding.RelatedCampaignType

    # _BaseRelated requires an "item" field.
    item = fields.TypedField("Campaign", type_="stix.campaign.Campaign")


class RelatedCOA(_BaseRelated):
    _namespace = "http://stix.mitre.org/common-1"
    _binding = common_binding
    _binding_class = common_binding.RelatedCourseOfActionType

    # _BaseRelated requires an "item" field.
    item = fields.TypedField("Course_Of_Action", type_="stix.coa.CourseOfAction")


class RelatedExploitTarget(_BaseRelated):
    _namespace = "http://stix.mitre.org/common-1"
    _binding = common_binding
    _binding_class = common_binding.RelatedExploitTargetType

    # _BaseRelated requires an "item" field.
    item = fields.TypedField("Exploit_Target", type_="stix.exploit_target.ExploitTarget")


class RelatedIdentity(_BaseRelated):
    _namespace = 'http://stix.mitre.org/common-1'
    _binding = common_binding
    _binding_class = common_binding.RelatedIdentityType

    # _BaseRelated requires an "item" field.
    item = fields.TypedField("Identity", type_="stix.common.identity.Identity", factory="stix.common.identity.IdentityFactory")


class RelatedIncident(_BaseRelated):
    _namespace = "http://stix.mitre.org/common-1"
    _binding = common_binding
    _binding_class = common_binding.RelatedIncidentType

    # _BaseRelated requires an "item" field.
    item = fields.TypedField("Incident", type_="stix.incident.Incident")

class RelatedIndicator(_BaseRelated):
    _namespace = "http://stix.mitre.org/common-1"
    _binding = common_binding
    _binding_class = common_binding.RelatedIndicatorType

    # _BaseRelated requires an "item" field.
    item = fields.TypedField("Indicator", type_="stix.indicator.Indicator")


class RelatedObservable(_BaseRelated):
    _namespace = "http://stix.mitre.org/common-1"
    _binding = common_binding
    _binding_class = common_binding.RelatedObservableType

    # _BaseRelated requires an "item" field.
    item = fields.TypedField("Observable", type_=Observable)

class RelatedThreatActor(_BaseRelated):
    _namespace = "http://stix.mitre.org/common-1"
    _binding = common_binding
    _binding_class = common_binding.RelatedThreatActorType

    # _BaseRelated requires an "item" field.
    item = fields.TypedField("Threat_Actor", type_="stix.threat_actor.ThreatActor")


class RelatedTTP(_BaseRelated):
    _namespace = "http://stix.mitre.org/common-1"
    _binding = common_binding
    _binding_class = common_binding.RelatedTTPType

    # _BaseRelated requires an "item" field.
    item = fields.TypedField("TTP", type_="stix.ttp.TTP")


class RelatedPackage(_BaseRelated):
    _namespace = "http://stix.mitre.org/stix-1"
    _binding = core_binding
    _binding_class = core_binding.RelatedPackageType

    # _BaseRelated requires an "item" field.
    item = fields.TypedField("Package", type_="stix.core.STIXPackage", preset_hook=deprecated.field)


class RelatedReport(_BaseRelated):
    _namespace = "http://stix.mitre.org/common-1"
    _binding = common_binding
    _binding_class = common_binding.RelatedReportType

    # _BaseRelated requires an "item" field.
    item = fields.TypedField("Report", type_="stix.report.Report")


class RelatedCampaignRef(_BaseRelated):
    _namespace = "http://stix.mitre.org/common-1"
    _binding = common_binding
    _binding_class = _binding.RelatedCampaignReferenceType

    # _BaseRelated requires an "item" field.
    item = fields.TypedField("Campaign", type_="stix.common.CampaignRef")


class RelatedPackages(GenericRelationshipList):
    _namespace = 'http://stix.mitre.org/stix-1'
    _binding = core_binding
    _binding_class = core_binding.RelatedPackagesType

    related_package = fields.TypedField("Related_Package", RelatedPackage, multiple=True, key_name="related_packages")


class RelatedReports(GenericRelationshipList):
    _namespace = 'http://stix.mitre.org/Report-1'
    _binding = report_binding
    _binding_class = report_binding.RelatedReportsType

    related_report = fields.TypedField("Related_Report", RelatedReport, multiple=True, key_name="related_reports")<|MERGE_RESOLUTION|>--- conflicted
+++ resolved
@@ -10,9 +10,6 @@
 
 # cybox
 from cybox.core import Observable
-
-# external
-from mixbox import signals
 
 # internal
 import stix
@@ -59,88 +56,6 @@
         self.information_source = information_source
         self.relationship = relationship
 
-<<<<<<< HEAD
-    @property
-    def confidence(self):
-        return self._confidence
-
-    @confidence.setter
-    def confidence(self, value):
-        self._set_var(Confidence, confidence=value)
-
-    @property
-    def information_source(self):
-        return self._information_source
-
-    @information_source.setter
-    def information_source(self, value):
-        self._set_var(InformationSource, try_cast=False, information_source=value)
-
-    @property
-    def relationship(self):
-        return self._relationship
-
-    @relationship.setter
-    def relationship(self, value):
-        self._set_vocab(relationship=value)
-
-    @classmethod
-    def from_obj(cls, obj, return_obj=None):
-        if not obj:
-            return None
-
-        if not return_obj:
-            return_obj = cls()
-
-        return_obj.confidence = Confidence.from_obj(obj.Confidence)
-        return_obj.information_source = InformationSource.from_obj(obj.Information_Source)
-        return_obj.relationship = VocabString.from_obj(obj.Relationship)
-
-        signals.emit("Entity.created.from_obj", return_obj, obj)
-        return return_obj
-
-    def to_obj(self, return_obj=None, ns_info=None):
-        super(GenericRelationship, self).to_obj(return_obj=return_obj, ns_info=ns_info)
-
-        if not return_obj:
-            return_obj = self._binding_class()
-
-        if self.confidence:
-            return_obj.Confidence = self.confidence.to_obj(ns_info=ns_info)
-        if self.information_source:
-            return_obj.Information_Source = self.information_source.to_obj(ns_info=ns_info)
-        if self.relationship:
-            return_obj.Relationship = self.relationship.to_obj(ns_info=ns_info)
-
-        return return_obj
-
-    @classmethod
-    def from_dict(cls, dict_repr, return_obj=None):
-        if not dict_repr:
-            return None
-
-        if not return_obj:
-            return_obj = cls()
-
-        return_obj.confidence = Confidence.from_dict(dict_repr.get('confidence'))
-        return_obj.information_source = InformationSource.from_dict(dict_repr.get('information_source'))
-        return_obj.relationship = VocabString.from_dict(dict_repr.get('relationship'))
-
-        return return_obj
-
-    def to_dict(self,):
-        d = {}
-        if self.confidence:
-            d['confidence'] = self.confidence.to_dict()
-        if self.information_source:
-            d['information_source'] = self.information_source.to_dict()
-        if self.relationship:
-            d['relationship'] = self.relationship.to_dict()
-
-        return d
-
-=======
->>>>>>> 6de78831
 
 class RelatedPackageRef(GenericRelationship):
     _namespace = "http://stix.mitre.org/common-1"
@@ -163,50 +78,7 @@
         self.timestamp = timestamp
 
 
-<<<<<<< HEAD
-        if self.idref:
-            d['idref'] = self.idref
-        if self.timestamp:
-            d['timestamp'] = utils.dates.serialize_value(self.timestamp)
-
-        return d
-
-    @classmethod
-    def from_obj(cls, obj, return_obj=None):
-        if not obj:
-            return None
-
-        if not return_obj:
-            return_obj = cls()
-
-        super(RelatedPackageRef, cls).from_obj(obj, return_obj)
-
-        return_obj.idref = obj.idref
-        return_obj.timestamp = obj.timestamp
-
-        signals.emit("Entity.created.from_obj", return_obj, obj)
-        return return_obj
-
-    @classmethod
-    def from_dict(cls, dict_repr, return_obj=None):
-        if not dict_repr:
-            return None
-
-        if not return_obj:
-            return_obj = cls()
-
-        super(RelatedPackageRef, cls).from_dict(dict_repr, return_obj)
-
-        return_obj.idref = dict_repr.get("idref")
-        return_obj.timestamp = dict_repr.get("timestamp")
-
-        return return_obj
-
-
-class GenericRelationshipList(stix.EntityList):
-=======
 class GenericRelationshipEntity(stix.Entity):
->>>>>>> 6de78831
     _namespace = "http://stix.mitre.org/common-1"
     _binding = common_binding
     _binding_class = _binding.GenericRelationshipListType
@@ -244,14 +116,9 @@
         super(GenericRelationshipList, self).__init__(*args)
         self.scope = scope
 
-<<<<<<< HEAD
-        signals.emit("Entity.created.from_obj", return_obj, obj)
-        return return_obj
-=======
     def __nonzero__(self):
         return (super(GenericRelationshipList, self).__nonzero__() or
                 bool(self.scope))
->>>>>>> 6de78831
 
     @classmethod
     def _dict_as_list(cls):
@@ -316,45 +183,7 @@
             relationship
         )
 
-<<<<<<< HEAD
-        if self.item:
-            d[self._inner_var.lower()] = self.item.to_dict()
-
-        return d
-
-    @classmethod
-    def from_obj(cls, obj, return_obj=None):
-        if not obj:
-            return None
-
-        if not return_obj:
-            return_obj = cls()
-
-        super(_BaseRelated, cls).from_obj(obj, return_obj)
-
-        contained_item = getattr(obj, cls._inner_var)
-        return_obj.item = cls._base_type.from_obj(contained_item)
-
-        signals.emit("Entity.created.from_obj", return_obj, obj)
-        return return_obj
-
-    @classmethod
-    def from_dict(cls, dict_repr, return_obj=None):
-        if not dict_repr:
-            return None
-
-        if not return_obj:
-            return_obj = cls()
-
-        super(_BaseRelated, cls).from_dict(dict_repr, return_obj)
-
-        contained_item = dict_repr.get(cls._inner_var.lower())
-        return_obj.item = cls._base_type.from_dict(contained_item)
-
-        return return_obj
-=======
         self.item = item
->>>>>>> 6de78831
 
 
 class RelatedCampaign(_BaseRelated):

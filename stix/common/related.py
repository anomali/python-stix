# Copyright (c) 2014, The MITRE Corporation. All rights reserved.
# See LICENSE.txt for complete terms.

from __future__ import absolute_import

import stix
import stix.bindings.stix_common as common_binding
import stix.bindings.stix_core as core_binding
from .vocabs import VocabString
from .information_source import InformationSource
from .confidence import Confidence

class GenericRelationship(stix.Entity):
    _namespace = "http://stix.mitre.org/common-1"
    _binding = common_binding
    _binding_class = common_binding.GenericRelationshipType

    def __init__(self, confidence=None, information_source=None, relationship=None):
        
        self.confidence = confidence
        self.information_source = information_source
        self.relationship = relationship

    @property
    def confidence(self):
        return self._confidence

    @confidence.setter
    def confidence(self, value):
        if value:
            if isinstance(value, Confidence):
                self._confidence = value
            else:
                self._confidence = Confidence(value=value)
        else:
            self._confidence = None

    @property
    def information_source(self):
        return self._information_source

    @information_source.setter
    def information_source(self, value):
        if value and not isinstance(value, InformationSource):
            raise ValueError('value must be instance of InformationSource')

        self._information_source = value

    @property
    def relationship(self):
        return self._relationship

    @relationship.setter
    def relationship(self, value):
        if value:
            if isinstance(value, VocabString):
                self._relationship = value
            else:
                self._relationship = VocabString(value=value)
        else:
            self._relationship = None

    @classmethod
    def from_obj(cls, obj, return_obj=None):
        if not obj:
            return None

        if not return_obj:
            return_obj = cls()

        return_obj.confidence = Confidence.from_obj(obj.get_Confidence())
        return_obj.information_source = InformationSource.from_obj(obj.get_Information_Source())
        return_obj.relationship = VocabString.from_obj(obj.get_Relationship())

        return return_obj

    def to_obj(self, return_obj=None, ns_info=None):
        super(GenericRelationship, self).to_obj(return_obj=return_obj, ns_info=ns_info)

        if not return_obj:
            return_obj = self._binding_class()

        if self.confidence:
            return_obj.set_Confidence(self.confidence.to_obj(ns_info=ns_info))
        if self.information_source:
            return_obj.set_Information_Source(self.information_source.to_obj(ns_info=ns_info))
        if self.relationship:
            return_obj.set_Relationship(self.relationship.to_obj(ns_info=ns_info))

        return return_obj

    @classmethod
    def from_dict(cls, dict_repr, return_obj=None):
        if not dict_repr:
            return None

        if not return_obj:
            return_obj = cls()

        return_obj.confidence = Confidence.from_dict(dict_repr.get('confidence'))
        return_obj.information_source = InformationSource.from_dict(dict_repr.get('information_source'))
        return_obj.relationship = VocabString.from_dict(dict_repr.get('relationship'))

        return return_obj

    def to_dict(self,):
        d = {}
        if self.confidence:
            d['confidence'] = self.confidence.to_dict()
        if self.information_source:
            d['information_source'] = self.information_source.to_dict()
        if self.relationship:
            d['relationship'] = self.relationship.to_dict()

        return d


class RelatedPackageRef(GenericRelationship):
    _namespace = "http://stix.mitre.org/common-1"
    _binding = common_binding
    _binding_class = common_binding.RelatedPackageRefType

    def __init__(self, **kwargs):
        super(RelatedPackageRef, self).__init__(**kwargs)
        self.idref = None
        self.timestamp = None

    def to_obj(self, return_obj=None, ns_info=None):
        return_obj = super(RelatedPackageRef, self).to_obj(return_obj=return_obj, ns_info=ns_info)

        if self.idref:
            return_obj.set_idref(self.idref)
        if self.timestamp:
            return_obj.set_timestamp(self.timestamp)

        return return_obj

    def to_dict(self):
        d = super(RelatedPackageRef, self).to_dict()

        if self.idref:
            d['idref'] = self.idref
        if self.timestamp:
            d['timestamp'] = self.timestamp

        return d

    @classmethod
    def from_obj(cls, obj):
        return_obj = cls()

        super(RelatedPackageRef, cls).from_obj(obj, return_obj)

        return_obj.idref = obj.get_idref()
        return_obj.timestamp = obj.get_timestamp()

        return return_obj

    @classmethod
    def from_dict(cls, dict_repr, return_obj=None):
        if not dict_repr:
            return None

        if not return_obj:
            return_obj = cls()

        super(RelatedPackageRef, cls).from_dict(dict_repr, return_obj)

        return_obj.idref = dict_repr.get("idref")
        return_obj.timestamp = dict_repr.get("timestamp")

        return return_obj


class GenericRelationshipList(stix.EntityList):
    _namespace = "http://stix.mitre.org/common-1"
    _binding = common_binding
    _binding_class = _binding.GenericRelationshipListType

    _ALLOWED_SCOPE = ('inclusive', 'exclusive')

    def __init__(self, scope=None, *args):
        super(GenericRelationshipList, self).__init__(*args)
        self.scope = scope

    def __nonzero__(self):
        return super(GenericRelationshipList, self).__nonzero__() \
                or bool(self.scope)

<<<<<<< HEAD
    @property
    def scope(self):
        return self._scope

    @scope.setter
    def scope(self, value):
        if not value:
            self._scope = None
        else:
            if value not in self._ALLOWED_SCOPE:
                msg = "Scope must be one of [%s]" % (", ".join(self._ALLOWED_SCOPE))
                raise ValueError(msg)
            self._scope = value

    def to_obj(self):
        list_obj = super(GenericRelationshipList, self).to_obj()
=======
    def to_obj(self, return_obj=None, ns_info=None):
        list_obj = super(GenericRelationshipList, self).to_obj(return_obj=return_obj, ns_info=ns_info)
>>>>>>> 417ef8b6
        list_obj.set_scope(self.scope)
        return list_obj

    def to_dict(self):
        d = super(GenericRelationshipList, self).to_dict()
        if self.scope:
            d['scope'] = self.scope
        return d

    @classmethod
    def from_obj(cls, obj, return_obj=None):
        if not obj:
            return None

        if return_obj is None:
            return_obj = cls()

        super(GenericRelationshipList, cls).from_obj(obj,
                return_obj=return_obj,
                contained_type=cls._contained_type,
                binding_var=cls._binding_var)

        return_obj.scope = obj.get_scope()

        return return_obj

    @classmethod
    def from_dict(cls, dict_repr, return_obj=None):
        if not isinstance(dict_repr, dict):
            return None

        if return_obj is None:
            return_obj = cls()

        super(GenericRelationshipList, cls).from_dict(dict_repr,
                return_obj=return_obj,
                contained_type=cls._contained_type,
                inner_name=cls._inner_name)

        return_obj.scope = dict_repr.get('scope')

        return return_obj

class RelatedPackages(GenericRelationshipList):
    _namespace = 'http://stix.mitre.org/stix-1'
    _binding = core_binding
    _binding_class = core_binding.RelatedPackagesType
    _binding_var = "Related_Package"
    # _contained_type is patched in common/__init__.py
    _inner_name = "related_packages"


class RelatedPackageRefs(stix.EntityList):
    _namespace = 'http://stix.mitre.org/common-1'
    _binding = common_binding
    _binding_class = common_binding.RelatedPackageRefsType
    _binding_var = "Package_Reference"
    _contained_type = RelatedPackageRef
    _inner_name = "packages"



class _BaseRelated(GenericRelationship):
    """A base class for related types.

    This class is not a real STIX type and should not be directly instantiated.
    """
    # Subclasses should define
    # - _base_type
    # - _inner_var (This is the name of the contained XML element, and the
    #               lowercase version is used for the key name in the
    #               dictionary representation).

    def __init__(self, item=None, confidence=None,
                       information_source=None, relationship=None):
        super(_BaseRelated, self).__init__(confidence, information_source,
                                           relationship)
        self.item = item

    @property
    def item(self):
        return self._item

    @item.setter
    def item(self, value):
        if value and not isinstance(value, self._base_type):
            raise ValueError("Value must be instance of %s" %
                             self._base_type.__name__)

        self._item = value

    def to_obj(self, return_obj=None, ns_info=None):
        if not return_obj:
            return_obj = self._binding_class()

        super(_BaseRelated, self).to_obj(return_obj=return_obj, ns_info=ns_info)

        if self.item:
            setattr(return_obj, self._inner_var, self.item.to_obj(ns_info=ns_info))

        return return_obj

    def to_dict(self):
        d = super(_BaseRelated, self).to_dict()
        if self.item:
            d[self._inner_var.lower()] = self.item.to_dict()
        return d

    @classmethod
    def from_obj(cls, obj, return_obj=None):
        if not obj:
            return None

        if not return_obj:
            return_obj = cls()

        super(_BaseRelated, cls).from_obj(obj, return_obj)

        contained_item = getattr(obj, cls._inner_var)
        return_obj.item = cls._base_type.from_obj(contained_item)

        return return_obj

    @classmethod
    def from_dict(cls, dict_repr, return_obj=None):
        if not dict_repr:
            return None

        if not return_obj:
            return_obj = cls()

        super(_BaseRelated, cls).from_dict(dict_repr, return_obj)

        contained_item = dict_repr.get(cls._inner_var.lower())
        return_obj.item = cls._base_type.from_dict(contained_item)

        return return_obj


class RelatedCampaign(_BaseRelated):
    _namespace = "http://stix.mitre.org/common-1"
    _binding = common_binding
    _binding_class = common_binding.RelatedCampaignType
    # _base_type is set in common/__init__.py
    _inner_var = "Campaign"

class RelatedCOA(_BaseRelated):
    _namespace = "http://stix.mitre.org/common-1"
    _binding = common_binding
    _binding_class = common_binding.RelatedCourseOfActionType
    # _base_type is set in common/__init__.py
    _inner_var = "Course_Of_Action"

class RelatedExploitTarget(_BaseRelated):
    _namespace = "http://stix.mitre.org/common-1"
    _binding = common_binding
    _binding_class = common_binding.RelatedExploitTargetType
    # _base_type is set in common/__init__.py
    _inner_var = "Exploit_Target"

class RelatedIdentity(_BaseRelated):
    _namespace = 'http://stix.mitre.org/common-1'
    _binding = common_binding
    _binding_class = common_binding.RelatedIdentityType
    # _base_type is set in common/__init__.py
    _inner_var = "Identity"


class RelatedIncident(_BaseRelated):
    _namespace = "http://stix.mitre.org/common-1"
    _binding = common_binding
    _binding_class = common_binding.RelatedIncidentType
    # _base_type is set in common/__init__.py
    _inner_var = "Incident"


class RelatedIndicator(_BaseRelated):
    _namespace = "http://stix.mitre.org/common-1"
    _binding = common_binding
    _binding_class = common_binding.RelatedIndicatorType
    # _base_type is set in common/__init__.py
    _inner_var = "Indicator"


class RelatedObservable(_BaseRelated):
    _namespace = "http://stix.mitre.org/common-1"
    _binding = common_binding
    _binding_class = common_binding.RelatedObservableType
    # _base_type is set in common/__init__.py
    _inner_var = "Observable"


class RelatedThreatActor(_BaseRelated):
    _namespace = "http://stix.mitre.org/common-1"
    _binding = common_binding
    _binding_class = common_binding.RelatedThreatActorType
    # _base_type is set in common/__init__.py
    _inner_var = "Threat_Actor"


class RelatedTTP(_BaseRelated):
    _namespace = "http://stix.mitre.org/common-1"
    _binding = common_binding
    _binding_class = common_binding.RelatedTTPType
    # _base_type is set in common/__init__.py
    _inner_var = "TTP"


class RelatedPackage(_BaseRelated):
    _namespace = "http://stix.mitre.org/stix-1"
    _binding = core_binding
    _binding_class = core_binding.RelatedPackageType
    # _base_type is set in common/__init__.py
    _inner_var = "Package"
<|MERGE_RESOLUTION|>--- conflicted
+++ resolved
@@ -187,7 +187,6 @@
         return super(GenericRelationshipList, self).__nonzero__() \
                 or bool(self.scope)
 
-<<<<<<< HEAD
     @property
     def scope(self):
         return self._scope
@@ -202,12 +201,8 @@
                 raise ValueError(msg)
             self._scope = value
 
-    def to_obj(self):
-        list_obj = super(GenericRelationshipList, self).to_obj()
-=======
     def to_obj(self, return_obj=None, ns_info=None):
         list_obj = super(GenericRelationshipList, self).to_obj(return_obj=return_obj, ns_info=ns_info)
->>>>>>> 417ef8b6
         list_obj.set_scope(self.scope)
         return list_obj
 

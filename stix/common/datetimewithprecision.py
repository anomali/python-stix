--- conflicted
+++ resolved
@@ -1,15 +1,8 @@
 # Copyright (c) 2015, The MITRE Corporation. All rights reserved.
 # See LICENSE.txt for complete terms.
 
-<<<<<<< HEAD
-# external
-from mixbox import signals
-
-# internal
-=======
 from mixbox import fields
 
->>>>>>> 6de78831
 import stix
 import stix.utils as utils
 import stix.bindings.stix_common as common_binding
@@ -44,52 +37,6 @@
         self.value = value
         self.precision = precision
 
-<<<<<<< HEAD
-    @property
-    def value(self):
-        return self._value
-
-    @value.setter
-    def value(self, value):
-        self._value = utils.dates.parse_value(value)
-
-    @property
-    def precision(self):
-        return self._precision
-
-    @precision.setter
-    def precision(self, value):
-        if value not in DATETIME_PRECISION_VALUES:
-            error = "The precision must be one of {0}. Received '{1}'"
-            error = error.format(DATE_PRECISION_VALUES, value)
-            raise ValueError(error)
-
-        self._precision = value
-
-    def to_obj(self, return_obj=None, ns_info=None):
-        super(DateTimeWithPrecision, self).to_obj(return_obj=return_obj, ns_info=ns_info)
-
-        obj = self._binding_class()
-        obj.valueOf_ = utils.dates.serialize_value(self.value)
-        obj.precision = self.precision
-        return obj
-
-    @classmethod
-    def from_obj(cls, obj, return_obj=None):
-        if not obj:
-            return None
-
-        if not return_obj:
-            return_obj = cls()
-
-        return_obj.value = obj.valueOf_
-        return_obj.precision = obj.precision
-
-        signals.emit("Entity.created.from_obj", return_obj, obj)
-        return return_obj
-
-=======
->>>>>>> 6de78831
     def to_dict(self):
         if self.precision == 'second':
             return utils.dates.serialize_value(self.value)

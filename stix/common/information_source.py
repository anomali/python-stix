# Copyright (c) 2015, The MITRE Corporation. All rights reserved.
# See LICENSE.txt for complete terms.

# external
from mixbox import fields
import cybox.common
<<<<<<< HEAD
from mixbox import signals
=======
from cybox.common.tools import ToolInformationList
>>>>>>> 6de78831

# internal
import stix
import stix.bindings.stix_common as stix_common_binding

# relative
from .vocabs import VocabField
from .references import References
from .identity import Identity, IdentityFactory
from .structured_text import StructuredTextList


class InformationSource(stix.Entity):
    _binding = stix_common_binding
    _binding_class = stix_common_binding.InformationSourceType
    _namespace = 'http://stix.mitre.org/common-1'

    identity = fields.TypedField("Identity", type_=Identity, factory=IdentityFactory)
    descriptions = fields.TypedField("Description", StructuredTextList)
    contributing_sources = fields.TypedField("Contributing_Sources", type_="stix.common.information_source.ContributingSources")
    time = fields.TypedField("Time", cybox.common.Time)
    roles = VocabField("Role", multiple=True, key_name="roles")
    tools = fields.TypedField("Tools", ToolInformationList)
    references = fields.TypedField("References", References)

    def __init__(self, description=None, identity=None, time=None, tools=None, contributing_sources=None, references=None):
        super(InformationSource, self).__init__()

        self.identity = identity
        self.descriptions = StructuredTextList(description)
        self.contributing_sources = contributing_sources
        self.time = time
        self.tools = tools
        self.references = references
        #self.roles = None
    
    def add_contributing_source(self, value):
        self.contributing_sources.append(value)


    def add_reference(self, value):
        if not value:
            return
        # TODO: Check if it's a valid URI?
        self.references.append(value)

    @property
    def description(self):
        """A single description about the contents or purpose of this object.

        Default Value: ``None``

        Note:
            If this object has more than one description set, this will return
            the description with the lowest ordinality value.

        Returns:
            An instance of :class:`.StructuredText`

        """
        return next(iter(self.descriptions), None)

    @description.setter
    def description(self, value):
        from stix.common.structured_text import StructuredTextList
        self.descriptions = StructuredTextList(value)

    def add_description(self, description):
        """Adds a description to the ``descriptions`` collection.

        This is the same as calling "foo.descriptions.add(bar)".

        """
        self.descriptions.add(description)


    def add_role(self, value):
        self.roles.append(value)

<<<<<<< HEAD
    def to_obj(self, return_obj=None, ns_info=None):
        super(InformationSource, self).to_obj(
            return_obj=return_obj,
            ns_info=ns_info
        )

        if not return_obj:
            return_obj = self._binding_class()
            
        if self.descriptions:
            return_obj.Description = self.descriptions.to_obj(ns_info=ns_info)
        if self.references:
            return_obj.References = stix_common_binding.ReferencesType(Reference=self.references)
        if self.contributing_sources:
            return_obj.Contributing_Sources = self.contributing_sources.to_obj(ns_info=ns_info)
        if self.identity:
            return_obj.Identity = self.identity.to_obj(ns_info=ns_info)
        if self.time:
            return_obj.Time = self.time.to_obj(ns_info=ns_info)
        if self.tools:
            return_obj.Tools = self.tools.to_obj(ns_info=ns_info)
        if self.roles:
            return_obj.Role = self.roles.to_obj(ns_info=ns_info)

        return return_obj

    @classmethod
    def from_obj(cls, obj, return_obj=None):
        if not obj:
            return None
        if not return_obj:
            return_obj = cls()

        return_obj.description = StructuredTextList.from_obj(obj.Description)
        return_obj.identity = Identity.from_obj(obj.Identity)
        return_obj.contributing_sources = ContributingSources.from_obj(obj.Contributing_Sources)
        return_obj.roles = _Roles.from_obj(obj.Role)

        if obj.References:
            return_obj.references = obj.References.Reference
        if obj.Time:
            return_obj.time = cybox.common.Time.from_obj(obj.Time)
        if obj.Tools:
            return_obj.tools = cybox.common.ToolInformationList.from_obj(obj.Tools)

        signals.emit("Entity.created.from_obj", return_obj, obj)
        return return_obj

    @classmethod
    def from_dict(cls, dict_repr, return_obj=None):
        # To resolve circular dependency
        # TODO: Improve how this extension is handled.

        if not dict_repr:
            return None
        if not return_obj:
            return_obj = cls()

        get = dict_repr.get
        return_obj.description = StructuredTextList.from_dict(get('description'))
        return_obj.references = get('references')
        return_obj.contributing_sources = ContributingSources.from_dict(get('contributing_sources'))
        return_obj.identity = Identity.from_dict(get('identity'))
        return_obj.time = cybox.common.Time.from_dict(get('time'))
        return_obj.tools = cybox.common.ToolInformationList.from_list(get('tools'))
        return_obj.roles = _Roles.from_dict(get('roles'))

        return return_obj

    def to_dict(self):
       return super(InformationSource, self).to_dict()
=======
>>>>>>> 6de78831

class ContributingSources(stix.EntityList):
    _namespace = "http://stix.mitre.org/common-1"
    _binding = stix_common_binding
    _binding_class = stix_common_binding.ContributingSourcesType

    source = fields.TypedField("Source", InformationSource, multiple=True, key_name="sources")

    @classmethod
    def _dict_as_list(cls):
        return False
    <|MERGE_RESOLUTION|>--- conflicted
+++ resolved
@@ -4,11 +4,7 @@
 # external
 from mixbox import fields
 import cybox.common
-<<<<<<< HEAD
-from mixbox import signals
-=======
 from cybox.common.tools import ToolInformationList
->>>>>>> 6de78831
 
 # internal
 import stix
@@ -88,80 +84,6 @@
     def add_role(self, value):
         self.roles.append(value)
 
-<<<<<<< HEAD
-    def to_obj(self, return_obj=None, ns_info=None):
-        super(InformationSource, self).to_obj(
-            return_obj=return_obj,
-            ns_info=ns_info
-        )
-
-        if not return_obj:
-            return_obj = self._binding_class()
-            
-        if self.descriptions:
-            return_obj.Description = self.descriptions.to_obj(ns_info=ns_info)
-        if self.references:
-            return_obj.References = stix_common_binding.ReferencesType(Reference=self.references)
-        if self.contributing_sources:
-            return_obj.Contributing_Sources = self.contributing_sources.to_obj(ns_info=ns_info)
-        if self.identity:
-            return_obj.Identity = self.identity.to_obj(ns_info=ns_info)
-        if self.time:
-            return_obj.Time = self.time.to_obj(ns_info=ns_info)
-        if self.tools:
-            return_obj.Tools = self.tools.to_obj(ns_info=ns_info)
-        if self.roles:
-            return_obj.Role = self.roles.to_obj(ns_info=ns_info)
-
-        return return_obj
-
-    @classmethod
-    def from_obj(cls, obj, return_obj=None):
-        if not obj:
-            return None
-        if not return_obj:
-            return_obj = cls()
-
-        return_obj.description = StructuredTextList.from_obj(obj.Description)
-        return_obj.identity = Identity.from_obj(obj.Identity)
-        return_obj.contributing_sources = ContributingSources.from_obj(obj.Contributing_Sources)
-        return_obj.roles = _Roles.from_obj(obj.Role)
-
-        if obj.References:
-            return_obj.references = obj.References.Reference
-        if obj.Time:
-            return_obj.time = cybox.common.Time.from_obj(obj.Time)
-        if obj.Tools:
-            return_obj.tools = cybox.common.ToolInformationList.from_obj(obj.Tools)
-
-        signals.emit("Entity.created.from_obj", return_obj, obj)
-        return return_obj
-
-    @classmethod
-    def from_dict(cls, dict_repr, return_obj=None):
-        # To resolve circular dependency
-        # TODO: Improve how this extension is handled.
-
-        if not dict_repr:
-            return None
-        if not return_obj:
-            return_obj = cls()
-
-        get = dict_repr.get
-        return_obj.description = StructuredTextList.from_dict(get('description'))
-        return_obj.references = get('references')
-        return_obj.contributing_sources = ContributingSources.from_dict(get('contributing_sources'))
-        return_obj.identity = Identity.from_dict(get('identity'))
-        return_obj.time = cybox.common.Time.from_dict(get('time'))
-        return_obj.tools = cybox.common.ToolInformationList.from_list(get('tools'))
-        return_obj.roles = _Roles.from_dict(get('roles'))
-
-        return return_obj
-
-    def to_dict(self):
-       return super(InformationSource, self).to_dict()
-=======
->>>>>>> 6de78831
 
 class ContributingSources(stix.EntityList):
     _namespace = "http://stix.mitre.org/common-1"

--- conflicted
+++ resolved
@@ -31,11 +31,8 @@
 import stix.utils as utils
 import stix.bindings.stix_common as common_binding
 
-<<<<<<< HEAD
-=======
 from mixbox.vendor.six import text_type
 
->>>>>>> 5eccd05d
 class EncodedCDATA(stix.Entity):
     _namespace = "http://stix.mitre.org/common-1"
     _binding = common_binding

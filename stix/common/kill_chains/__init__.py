# Copyright (c) 2015, The MITRE Corporation. All rights reserved.
# See LICENSE.txt for complete terms.

<<<<<<< HEAD
# external
from mixbox import signals
=======
from mixbox import fields
from mixbox import typedlist
>>>>>>> 6de78831

# internal
import stix
import stix.bindings.stix_common as common_binding

class KillChain(stix.Entity):
    _binding = common_binding
    _namespace = 'http://stix.mitre.org/common-1'
    _binding_class = _binding.KillChainType

    id_ = fields.TypedField("id")
    name = fields.TypedField("name")
    definer = fields.TypedField("definer")
    reference = fields.TypedField("reference")
    number_of_phases = fields.TypedField("number_of_phases")
    kill_chain_phases = fields.TypedField("Kill_Chain_Phase", type_="stix.common.kill_chains.KillChainPhase", multiple=True, key_name="kill_chain_phases")

    def __init__(self, id_=None, name=None, definer=None, reference=None):
        super(KillChain, self).__init__()

        self.id_ = id_
        self.name = name
        self.definer = definer
        self.reference = reference
        self.number_of_phases = None  # can we just do len(self.kill_chain_phases)?

    def add_kill_chain_phase(self, value):
        self.kill_chain_phases.append(value)

    def __eq__(self, other):
        if self is other:
            return True

        if not isinstance(other, self.__class__):
            return False

        return other.to_dict() == self.to_dict()

    def __ne__(self, other):
        return not self.__eq__(other)

<<<<<<< HEAD
    @classmethod
    def from_obj(cls, obj, return_obj=None):
        if not obj:
            return None
        if not return_obj:
            return_obj = cls()

        return_obj.id_ = obj.id
        return_obj.name = obj.name
        return_obj.definer = obj.definer
        return_obj.reference = obj.reference
        return_obj.number_of_phases = obj.number_of_phases
        return_obj.kill_chain_phases = _KillChainPhases.from_obj(obj.Kill_Chain_Phase)

        signals.emit("Entity.created.from_obj", return_obj, obj)
        return return_obj

    @classmethod
    def from_dict(cls, d, return_obj=None):
        if not d:
            return None
        if not return_obj:
            return_obj = cls()

        get = d.get
        return_obj.id_ = get('id')
        return_obj.name = get('name')
        return_obj.definer = get('definer')
        return_obj.reference = get('reference')
        return_obj.number_of_phases = get('number_of_phases')
        return_obj.kill_chain_phases = \
            _KillChainPhases.from_dict(get('kill_chain_phases'))

        return return_obj

=======
>>>>>>> 6de78831

class KillChains(stix.EntityList):
    _binding = common_binding
    _namespace = 'http://stix.mitre.org/common-1'
    _binding_class = _binding.KillChainsType

    kill_chain = fields.TypedField("Kill_Chain", KillChain, multiple=True, key_name="kill_chains")

    @classmethod
    def _dict_as_list(cls):
        return False


class KillChainPhase(stix.Entity):
    _binding = common_binding
    _namespace = 'http://stix.mitre.org/common-1'
    _binding_class = _binding.KillChainPhaseType

    phase_id = fields.TypedField("phase_id")
    name = fields.TypedField("name")
    ordinality = fields.IntegerField("ordinality")

    def __init__(self, phase_id=None, name=None, ordinality=None):
        super(KillChainPhase, self).__init__()

        self.phase_id = phase_id
        self.name = name
        self.ordinality = ordinality

    def __eq__(self, other):
        if other is self:
            return True

        if not isinstance(other, KillChainPhase):
            return False

        return other.to_dict() == self.to_dict()

    def __ne__(self, other):
        return not self.__eq__(other)

    def __hash__(self):
        # TODO (bworrell): Is all the tuple(sorted(...))) needed?
        return hash(tuple(sorted(self.to_dict().items())))

<<<<<<< HEAD
    @classmethod
    def from_obj(cls, obj, return_obj=None):
        if not obj:
            return None

        if not return_obj:
            return_obj = cls()

        return_obj.phase_id = obj.phase_id
        return_obj.name = obj.name
        return_obj.ordinality = obj.ordinality

        signals.emit("Entity.created.from_obj", return_obj, obj)
        return return_obj

    @classmethod
    def from_dict(cls, d, return_obj=None):
        if not d:
            return None
        if not return_obj:
            return_obj = cls()

        return_obj.phase_id = d.get('phase_id')
        return_obj.name = d.get('name')
        return_obj.ordinality = d.get('ordinality')

        return return_obj

    def to_dict(self):
        return super(KillChainPhase, self).to_dict()

=======
>>>>>>> 6de78831

class KillChainPhaseReference(KillChainPhase):
    _binding = common_binding
    _namespace = 'http://stix.mitre.org/common-1'
    _binding_class = _binding.KillChainPhaseReferenceType

    kill_chain_id = fields.TypedField("kill_chain_id")
    kill_chain_name = fields.TypedField("kill_chain_name")

    def __init__(self, phase_id=None, name=None, ordinality=None, kill_chain_id=None, kill_chain_name=None):
        super(KillChainPhaseReference, self).__init__(phase_id, name, ordinality)
        self.kill_chain_id = kill_chain_id
        self.kill_chain_name = kill_chain_name


class _KillChainPhaseReferenceList(typedlist.TypedList):
    def __init__(self, *args):
        super(_KillChainPhaseReferenceList, self).__init__(type=KillChainPhaseReference, *args)

<<<<<<< HEAD
        return_obj.kill_chain_id = obj.kill_chain_id
        return_obj.kill_chain_name = obj.kill_chain_name

        signals.emit("Entity.created.from_obj", return_obj, obj)
        return return_obj

    def to_dict(self):
        return super(KillChainPhaseReference, self).to_dict()
=======
    def _fix_value(self, value):
        if not isinstance(value, KillChainPhase):
            return super(_KillChainPhaseReferenceList, self)._fix_value(value)
>>>>>>> 6de78831

        if value.phase_id:
            return KillChainPhaseReference(phase_id=value.phase_id)

        raise ValueError("KillChainPhase must have a phase_id.")


class KillChainPhasesReference(stix.EntityList):
    _binding = common_binding
    _namespace = 'http://stix.mitre.org/common-1'
    _binding_class = _binding.KillChainPhasesReferenceType

    kill_chain_phase = fields.TypedField(
        name="Kill_Chain_Phase",
        type_=KillChainPhaseReference,
        multiple=True,
        listfunc=_KillChainPhaseReferenceList,
        key_name="kill_chain_phases"
    )

    @classmethod
    def _dict_as_list(cls):
        return False


# NOT AN ACTUAL STIX TYPE!
class _KillChainPhases(stix.TypedList):
    _contained_type = KillChainPhase<|MERGE_RESOLUTION|>--- conflicted
+++ resolved
@@ -1,13 +1,8 @@
 # Copyright (c) 2015, The MITRE Corporation. All rights reserved.
 # See LICENSE.txt for complete terms.
 
-<<<<<<< HEAD
-# external
-from mixbox import signals
-=======
 from mixbox import fields
 from mixbox import typedlist
->>>>>>> 6de78831
 
 # internal
 import stix
@@ -49,44 +44,6 @@
     def __ne__(self, other):
         return not self.__eq__(other)
 
-<<<<<<< HEAD
-    @classmethod
-    def from_obj(cls, obj, return_obj=None):
-        if not obj:
-            return None
-        if not return_obj:
-            return_obj = cls()
-
-        return_obj.id_ = obj.id
-        return_obj.name = obj.name
-        return_obj.definer = obj.definer
-        return_obj.reference = obj.reference
-        return_obj.number_of_phases = obj.number_of_phases
-        return_obj.kill_chain_phases = _KillChainPhases.from_obj(obj.Kill_Chain_Phase)
-
-        signals.emit("Entity.created.from_obj", return_obj, obj)
-        return return_obj
-
-    @classmethod
-    def from_dict(cls, d, return_obj=None):
-        if not d:
-            return None
-        if not return_obj:
-            return_obj = cls()
-
-        get = d.get
-        return_obj.id_ = get('id')
-        return_obj.name = get('name')
-        return_obj.definer = get('definer')
-        return_obj.reference = get('reference')
-        return_obj.number_of_phases = get('number_of_phases')
-        return_obj.kill_chain_phases = \
-            _KillChainPhases.from_dict(get('kill_chain_phases'))
-
-        return return_obj
-
-=======
->>>>>>> 6de78831
 
 class KillChains(stix.EntityList):
     _binding = common_binding
@@ -132,40 +89,6 @@
         # TODO (bworrell): Is all the tuple(sorted(...))) needed?
         return hash(tuple(sorted(self.to_dict().items())))
 
-<<<<<<< HEAD
-    @classmethod
-    def from_obj(cls, obj, return_obj=None):
-        if not obj:
-            return None
-
-        if not return_obj:
-            return_obj = cls()
-
-        return_obj.phase_id = obj.phase_id
-        return_obj.name = obj.name
-        return_obj.ordinality = obj.ordinality
-
-        signals.emit("Entity.created.from_obj", return_obj, obj)
-        return return_obj
-
-    @classmethod
-    def from_dict(cls, d, return_obj=None):
-        if not d:
-            return None
-        if not return_obj:
-            return_obj = cls()
-
-        return_obj.phase_id = d.get('phase_id')
-        return_obj.name = d.get('name')
-        return_obj.ordinality = d.get('ordinality')
-
-        return return_obj
-
-    def to_dict(self):
-        return super(KillChainPhase, self).to_dict()
-
-=======
->>>>>>> 6de78831
 
 class KillChainPhaseReference(KillChainPhase):
     _binding = common_binding
@@ -185,20 +108,9 @@
     def __init__(self, *args):
         super(_KillChainPhaseReferenceList, self).__init__(type=KillChainPhaseReference, *args)
 
-<<<<<<< HEAD
-        return_obj.kill_chain_id = obj.kill_chain_id
-        return_obj.kill_chain_name = obj.kill_chain_name
-
-        signals.emit("Entity.created.from_obj", return_obj, obj)
-        return return_obj
-
-    def to_dict(self):
-        return super(KillChainPhaseReference, self).to_dict()
-=======
     def _fix_value(self, value):
         if not isinstance(value, KillChainPhase):
             return super(_KillChainPhaseReferenceList, self)._fix_value(value)
->>>>>>> 6de78831
 
         if value.phase_id:
             return KillChainPhaseReference(phase_id=value.phase_id)

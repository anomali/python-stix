--- conflicted
+++ resolved
@@ -8,12 +8,9 @@
 import stix
 import stix.bindings.stix_common as common_binding
 
-<<<<<<< HEAD
-=======
 from mixbox.vendor.six import string_types
 
 
->>>>>>> 5eccd05d
 class KillChain(stix.Entity):
     _binding = common_binding
     _namespace = 'http://stix.mitre.org/common-1'
@@ -79,40 +76,6 @@
         self.name = name
         self.ordinality = ordinality
 
-<<<<<<< HEAD
-=======
-    @property
-    def phase_id(self):
-        return self._phase_id
-
-    @phase_id.setter
-    def phase_id(self, value):
-        self._set_var(string_types, try_cast=False, phase_id=value)
-
-    @property
-    def ordinality(self):
-        return self._ordinality
-
-    @ordinality.setter
-    def ordinality(self, value):
-        if value is not None:
-            self._ordinality = int(value)
-        else:
-            self._ordinality = None
-
-    def to_obj(self, return_obj=None, ns_info=None):
-        if not return_obj:
-            return_obj = self._binding_class()
-
-        super(KillChainPhase, self).to_obj(return_obj=return_obj, ns_info=ns_info)
-
-        return_obj.phase_id = self.phase_id
-        return_obj.name = self.name
-        return_obj.ordinality = self.ordinality
-
-        return return_obj
-
->>>>>>> 5eccd05d
     def __eq__(self, other):
         if other is self:
             return True

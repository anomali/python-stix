# Copyright (c) 2015, The MITRE Corporation. All rights reserved.
# See LICENSE.txt for complete terms.

from __future__ import absolute_import

<<<<<<< HEAD
from mixbox import signals
=======
from mixbox import fields
>>>>>>> 6de78831

import stix
import stix.utils as utils
import stix.bindings.stix_common as common_binding

from .datetimewithprecision import validate_precision
from .confidence import Confidence
from .structured_text import StructuredTextList
from .vocabs import VocabField, HighMediumLow
import mixbox

class Statement(stix.Entity):
    _namespace = 'http://stix.mitre.org/common-1'
    _binding = common_binding
    _binding_class = common_binding.StatementType

    # Fields
    timestamp = fields.DateTimeField("timestamp")
    timestamp_precision = fields.TypedField("timestamp_precision", preset_hook=validate_precision)
    value = VocabField("Value", HighMediumLow)
    descriptions = fields.TypedField("Description", StructuredTextList)
    confidence = fields.TypedField("Confidence", Confidence)
    source = fields.TypedField("Source", type_="stix.common.InformationSource")

    def __init__(self, value=None, timestamp=None, description=None,
                 source=None):
        super(Statement, self).__init__()

        self.timestamp = timestamp or utils.dates.now()
        self.timestamp_precision = "second"
        self.value = value
        self.description = description
        self.source = source
        self.confidence = None

    @property
    def description(self):
        """A single description about the contents or purpose of this object.

        Default Value: ``None``

        Note:
            If this object has more than one description set, this will return
            the description with the lowest ordinality value.

        Returns:
            An instance of
            :class:`.StructuredText`

        """
        return next(iter(self.descriptions), None)

    @description.setter
    def description(self, value):
        self.descriptions = value

    def add_description(self, description):
        """Adds a description to the ``descriptions`` collection.

        This is the same as calling "foo.descriptions.add(bar)".

        """
        self.descriptions.add(description)


class StatementField(mixbox.fields.TypedField):
    def __init__(self, *args, **kwargs):
        self._vocab_type = kwargs.pop("vocab_type")
        super(StatementField, self).__init__(*args, **kwargs)
        self.type_ = Statement

    def _clean(self, value):
        if value is None:
            return None
<<<<<<< HEAD

        if not return_obj:
            return_obj = cls()

        return_obj.timestamp = obj.timestamp
        return_obj.timestamp_precision = obj.timestamp_precision
        return_obj.value = VocabString.from_obj(obj.Value)
        return_obj.descriptions = StructuredTextList.from_obj(obj.Description)
        return_obj.source = InformationSource.from_obj(obj.Source)
        return_obj.confidence = Confidence.from_obj(obj.Confidence)

        signals.emit("Entity.created.from_obj", return_obj, obj)
        return return_obj

    @classmethod
    def from_dict(cls, d, return_obj=None):
        from .information_source import InformationSource
        
        if not d:
            return None

        if not return_obj:
            return_obj = cls()

        return_obj.timestamp = d.get('timestamp')
        return_obj.timestamp_precision = d.get('timestamp_precision', 'second')
        return_obj.value = VocabString.from_dict(d.get('value'))
        return_obj.descriptions = StructuredTextList.from_dict(d.get('description'))
        return_obj.source = InformationSource.from_dict(d.get('source'))
        return_obj.confidence = Confidence.from_dict(d.get('confidence'))

        return return_obj
=======
        elif isinstance(value, Statement):
            return value
        elif isinstance(value, stix.common.VocabString):
            return Statement(value)
        else:
            vocabklass = self._vocab_type
            return Statement(vocabklass(value)) 
>>>>>>> 6de78831
<|MERGE_RESOLUTION|>--- conflicted
+++ resolved
@@ -3,11 +3,7 @@
 
 from __future__ import absolute_import
 
-<<<<<<< HEAD
-from mixbox import signals
-=======
 from mixbox import fields
->>>>>>> 6de78831
 
 import stix
 import stix.utils as utils
@@ -82,45 +78,10 @@
     def _clean(self, value):
         if value is None:
             return None
-<<<<<<< HEAD
-
-        if not return_obj:
-            return_obj = cls()
-
-        return_obj.timestamp = obj.timestamp
-        return_obj.timestamp_precision = obj.timestamp_precision
-        return_obj.value = VocabString.from_obj(obj.Value)
-        return_obj.descriptions = StructuredTextList.from_obj(obj.Description)
-        return_obj.source = InformationSource.from_obj(obj.Source)
-        return_obj.confidence = Confidence.from_obj(obj.Confidence)
-
-        signals.emit("Entity.created.from_obj", return_obj, obj)
-        return return_obj
-
-    @classmethod
-    def from_dict(cls, d, return_obj=None):
-        from .information_source import InformationSource
-        
-        if not d:
-            return None
-
-        if not return_obj:
-            return_obj = cls()
-
-        return_obj.timestamp = d.get('timestamp')
-        return_obj.timestamp_precision = d.get('timestamp_precision', 'second')
-        return_obj.value = VocabString.from_dict(d.get('value'))
-        return_obj.descriptions = StructuredTextList.from_dict(d.get('description'))
-        return_obj.source = InformationSource.from_dict(d.get('source'))
-        return_obj.confidence = Confidence.from_dict(d.get('confidence'))
-
-        return return_obj
-=======
         elif isinstance(value, Statement):
             return value
         elif isinstance(value, stix.common.VocabString):
             return Statement(value)
         else:
             vocabklass = self._vocab_type
-            return Statement(vocabklass(value)) 
->>>>>>> 6de78831
+            return Statement(vocabklass(value)) 
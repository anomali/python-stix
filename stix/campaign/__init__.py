# Copyright (c) 2015, The MITRE Corporation. All rights reserved.
# See LICENSE.txt for complete terms.

<<<<<<< HEAD
# external
from mixbox import signals

# internal
=======
from functools import partial

from mixbox import fields

>>>>>>> 6de78831
import stix
from stix.common import Activity, Confidence, Statement
from stix.common.statement import StatementField
from stix.common.related import (GenericRelationshipList, RelatedCampaign,
    RelatedIncident, RelatedIndicator, RelatedPackageRefs, RelatedThreatActor,
    RelatedTTP)
from stix.common import vocabs
from stix.common.vocabs import VocabField, CampaignStatus
import stix.bindings.campaign as campaign_binding
from stix.common.structured_text import StructuredTextList
from stix.common.information_source import InformationSource
from stix.utils.deprecated import DeprecatedList


class AssociatedCampaigns(GenericRelationshipList):
    _namespace = "http://stix.mitre.org/Campaign-1"
    _binding = campaign_binding
    _binding_class = campaign_binding.AssociatedCampaignsType

    campaign = fields.TypedField("Associated_Campaign", RelatedCampaign, multiple=True, key_name="campaigns")


class Attribution(GenericRelationshipList):
    _namespace = "http://stix.mitre.org/Campaign-1"
    _binding = campaign_binding
    _binding_class = campaign_binding.AttributionType

    threat_actor = fields.TypedField("Attributed_Threat_Actor", RelatedThreatActor, multiple=True, key_name="threat_actors")


class RelatedIncidents(GenericRelationshipList):
    _namespace = "http://stix.mitre.org/Campaign-1"
    _binding = campaign_binding
    _binding_class = campaign_binding.RelatedIncidentsType

    incident = fields.TypedField("Related_Incident", RelatedIncident, multiple=True, key_name="incidents")


class RelatedIndicators(GenericRelationshipList):
    _namespace = "http://stix.mitre.org/Campaign-1"
    _binding = campaign_binding
    _binding_class = campaign_binding.RelatedIndicatorsType

    indicator = fields.TypedField(
        name="Related_Indicator",
        type_=RelatedIndicator,
        multiple=True,
        key_name="indicators",
        listfunc=partial(DeprecatedList, type=RelatedIndicator)
    )


class RelatedTTPs(GenericRelationshipList):
    _namespace = "http://stix.mitre.org/Campaign-1"
    _binding = campaign_binding
    _binding_class = campaign_binding.RelatedTTPsType

    ttp = fields.TypedField("Related_TTP", RelatedTTP, multiple=True, key_name="ttps")


class Names(stix.EntityList):
    _namespace = "http://stix.mitre.org/Campaign-1"
    _binding = campaign_binding
    _binding_class = campaign_binding.NamesType

    name = VocabField("Name", multiple=True, key_name="names")

    @classmethod
    def _dict_as_list(cls):
        return False


class Campaign(stix.BaseCoreComponent):
    """Implementation of the STIX Campaign.

    Args:
        id_ (optional): An identifier. If ``None``, a value will be generated
            via ``mixbox.idgen.create_id()``. If set, this will unset the
            ``idref`` property.
        idref (optional): An identifier reference. If set this will unset the
            ``id_`` property.
        timestamp (optional): A timestamp value. Can be an instance of
            ``datetime.datetime`` or ``str``.
        description: A description of the purpose or intent of this object.
        short_description: A short description of the intent
            or purpose of this object.
        title: The title of this object.

    """
    _binding = campaign_binding
    _binding_class = _binding.CampaignType
    _namespace = "http://stix.mitre.org/Campaign-1"
    _version = "1.2"
    _ALL_VERSIONS = ("1.0", "1.0.1", "1.1", "1.1.1", "1.2")
    _ID_PREFIX = 'campaign'

    descriptions = fields.TypedField("Description", StructuredTextList)
    activity = fields.TypedField("Activity", Activity, multiple=True)
    associated_campaigns = fields.TypedField("Associated_Campaigns", AssociatedCampaigns)
    attribution = fields.TypedField("Attribution", Attribution, multiple=True)
    confidence = fields.TypedField("Confidence", Confidence)
    # references = fields.TypedField("Reference", multiple=True)
    status = VocabField("Status", CampaignStatus)
    intended_effects = StatementField("Intended_Effect", Statement, vocab_type=vocabs.IntendedEffect, multiple=True, key_name="intended_effects")
    names = fields.TypedField("Names", Names)
    related_incidents = fields.TypedField("Related_Incidents", RelatedIncidents)
    related_indicators = fields.TypedField("Related_Indicators", RelatedIndicators)
    related_packages = fields.TypedField("Related_Packages", RelatedPackageRefs)
    related_ttps = fields.TypedField("Related_TTPs", RelatedTTPs)
    information_source = fields.TypedField("Information_Source", InformationSource)

    def __init__(self, id_=None, idref=None, timestamp=None, title=None,
                 description=None, short_description=None):

        super(Campaign, self).__init__(
            id_=id_,
            idref=idref,
            timestamp=timestamp,
            title=title,
            description=description,
            short_description=short_description
        )

        self.related_ttps = RelatedTTPs()
        self.related_incidents = RelatedIncidents()
        self.related_indicators = RelatedIndicators()
        self.related_packages = RelatedPackageRefs()


    def add_intended_effect(self, value):
        self.intended_effects.append(value)

    def add_activity(self, value):
        """Adds an :class:`.Activity` object to the :attr:`activity`
        collection.

        """
        self.activity.append(value)

    @property
    def description(self):
        """A single description about the contents or purpose of this object.

        Default Value: ``None``

        Note:
            If this object has more than one description set, this will return
            the description with the lowest ordinality value.

        Returns:
            An instance of :class:`.StructuredText`

        """
        return next(iter(self.descriptions), None)

<<<<<<< HEAD
    @classmethod
    def from_obj(cls, obj, return_obj=None):
        if not obj:
            return None

        if not return_obj:
            return_obj = cls()

        super(Campaign, cls).from_obj(obj, return_obj=return_obj)

        if isinstance(obj, cls._binding_class):
            return_obj.names = Names.from_obj(obj.Names)
            return_obj.intended_effects = \
                _IntendedEffects.from_obj(obj.Intended_Effect)
            return_obj.status = VocabString.from_obj(obj.Status)
            return_obj.related_ttps = RelatedTTPs.from_obj(obj.Related_TTPs)
            return_obj.related_incidents = \
                RelatedIncidents.from_obj(obj.Related_Incidents)
            return_obj.related_indicators = \
                RelatedIndicators.from_obj(obj.Related_Indicators)
            return_obj.attribution = _AttributionList.from_obj(obj.Attribution)
            return_obj.associated_campaigns = \
                AssociatedCampaigns.from_obj(obj.Associated_Campaigns)
            return_obj.confidence = Confidence.from_obj(obj.Confidence)
            return_obj.activity = _Activities.from_obj(obj.Activity)
            return_obj.related_packages = \
                RelatedPackageRefs.from_obj(obj.Related_Packages)

        signals.emit("Entity.created.from_obj", return_obj, obj)
        return return_obj

    def to_dict(self):
        return super(Campaign, self).to_dict()

    @classmethod
    def from_dict(cls, dict_repr, return_obj=None):
        if not dict_repr:
            return None
=======
    @description.setter
    def description(self, value):
        self.descriptions = StructuredTextList(value)
>>>>>>> 6de78831

    def add_description(self, description):
        """Adds a description to the ``descriptions`` collection.

        This is the same as calling "foo.descriptions.add(bar)".

        """
        self.descriptions.add(description)<|MERGE_RESOLUTION|>--- conflicted
+++ resolved
@@ -1,17 +1,10 @@
 # Copyright (c) 2015, The MITRE Corporation. All rights reserved.
 # See LICENSE.txt for complete terms.
 
-<<<<<<< HEAD
-# external
-from mixbox import signals
-
-# internal
-=======
 from functools import partial
 
 from mixbox import fields
 
->>>>>>> 6de78831
 import stix
 from stix.common import Activity, Confidence, Statement
 from stix.common.statement import StatementField
@@ -167,50 +160,9 @@
         """
         return next(iter(self.descriptions), None)
 
-<<<<<<< HEAD
-    @classmethod
-    def from_obj(cls, obj, return_obj=None):
-        if not obj:
-            return None
-
-        if not return_obj:
-            return_obj = cls()
-
-        super(Campaign, cls).from_obj(obj, return_obj=return_obj)
-
-        if isinstance(obj, cls._binding_class):
-            return_obj.names = Names.from_obj(obj.Names)
-            return_obj.intended_effects = \
-                _IntendedEffects.from_obj(obj.Intended_Effect)
-            return_obj.status = VocabString.from_obj(obj.Status)
-            return_obj.related_ttps = RelatedTTPs.from_obj(obj.Related_TTPs)
-            return_obj.related_incidents = \
-                RelatedIncidents.from_obj(obj.Related_Incidents)
-            return_obj.related_indicators = \
-                RelatedIndicators.from_obj(obj.Related_Indicators)
-            return_obj.attribution = _AttributionList.from_obj(obj.Attribution)
-            return_obj.associated_campaigns = \
-                AssociatedCampaigns.from_obj(obj.Associated_Campaigns)
-            return_obj.confidence = Confidence.from_obj(obj.Confidence)
-            return_obj.activity = _Activities.from_obj(obj.Activity)
-            return_obj.related_packages = \
-                RelatedPackageRefs.from_obj(obj.Related_Packages)
-
-        signals.emit("Entity.created.from_obj", return_obj, obj)
-        return return_obj
-
-    def to_dict(self):
-        return super(Campaign, self).to_dict()
-
-    @classmethod
-    def from_dict(cls, dict_repr, return_obj=None):
-        if not dict_repr:
-            return None
-=======
     @description.setter
     def description(self, value):
         self.descriptions = StructuredTextList(value)
->>>>>>> 6de78831
 
     def add_description(self, description):
         """Adds a description to the ``descriptions`` collection.
